# SOME DESCRIPTIVE TITLE.
# Copyright (C) YEAR THE PACKAGE'S COPYRIGHT HOLDER
# This file is distributed under the same license as the PACKAGE package.
# FIRST AUTHOR <EMAIL@ADDRESS>, YEAR.
#
msgid ""
msgstr ""
"Project-Id-Version: \n"
"Report-Msgid-Bugs-To: \n"
<<<<<<< HEAD
"POT-Creation-Date: 2019-01-13 23:51-0500\n"
=======
"POT-Creation-Date: 2019-01-21 21:50-0500\n"
>>>>>>> f46ec025
"PO-Revision-Date: 2018-12-20 22:15-0800\n"
"Last-Translator: Timothy <me@timothygarcia.ca>\n"
"Language-Team: fil\n"
"Language: fil\n"
"MIME-Version: 1.0\n"
"Content-Type: text/plain; charset=UTF-8\n"
"Content-Transfer-Encoding: 8bit\n"
"X-Generator: Poedit 2.1.1\n"

#: extmod/machine_i2c.c:299
msgid "invalid I2C peripheral"
msgstr "maling I2C peripheral"

#: extmod/machine_i2c.c:338 extmod/machine_i2c.c:352 extmod/machine_i2c.c:366
#: extmod/machine_i2c.c:390
msgid "I2C operation not supported"
msgstr "Hindi supportado ang operasyong I2C"

#: extmod/machine_mem.c:45 ports/unix/modmachine.c:53
#, c-format
msgid "address %08x is not aligned to %d bytes"
msgstr "address %08x ay hindi pantay sa %d bytes"

#: extmod/machine_spi.c:57
msgid "invalid SPI peripheral"
msgstr "hindi wastong SPI peripheral"

#: extmod/machine_spi.c:124
msgid "buffers must be the same length"
msgstr "ang buffers ay dapat parehas sa haba"

#: extmod/machine_spi.c:207
msgid "bits must be 8"
msgstr "bits ay dapat walo (8)"

#: extmod/machine_spi.c:210
msgid "firstbit must be MSB"
msgstr "firstbit ay dapat MSB"

#: extmod/machine_spi.c:215
msgid "must specify all of sck/mosi/miso"
msgstr "dapat tukuyin lahat ng SCK/MOSI/MISO"

#: extmod/modframebuf.c:299
msgid "invalid format"
msgstr "hindi wastong pag-format"

#: extmod/modubinascii.c:38 extmod/moduhashlib.c:102
msgid "a bytes-like object is required"
msgstr "a bytes-like object ay kailangan"

#: extmod/modubinascii.c:90
msgid "odd-length string"
msgstr "odd-length string"

#: extmod/modubinascii.c:101
msgid "non-hex digit found"
msgstr "non-hex digit nahanap"

#: extmod/modubinascii.c:169
msgid "incorrect padding"
msgstr "mali ang padding"

#: extmod/moductypes.c:122
msgid "syntax error in uctypes descriptor"
msgstr "may pagkakamali sa sintaks sa uctypes descriptor"

#: extmod/moductypes.c:219
msgid "Cannot unambiguously get sizeof scalar"
msgstr "Hindi puedeng hindi sigurado ang get sizeof scalar"

#: extmod/moductypes.c:397
msgid "struct: no fields"
msgstr "struct: walang fields"

#: extmod/moductypes.c:530
msgid "struct: cannot index"
msgstr "struct: hindi ma-index"

#: extmod/moductypes.c:544
msgid "struct: index out of range"
msgstr "struct: index hindi maabot"

#: extmod/moduheapq.c:38
msgid "heap must be a list"
msgstr "list dapat ang heap"

#: extmod/moduheapq.c:86 extmod/modutimeq.c:147 extmod/modutimeq.c:172
msgid "empty heap"
msgstr "walang laman ang heap"

#: extmod/modujson.c:281
msgid "syntax error in JSON"
msgstr "sintaks error sa JSON"

#: extmod/modure.c:161
msgid "Splitting with sub-captures"
msgstr "Binibiyak gamit ang sub-captures"

#: extmod/modure.c:207
msgid "Error in regex"
msgstr "May pagkakamali sa REGEX"

#: extmod/modussl_axtls.c:81
msgid "invalid key"
msgstr "mali ang key"

#: extmod/modussl_axtls.c:87
msgid "invalid cert"
msgstr "mali ang cert"

#: extmod/modutimeq.c:131
msgid "queue overflow"
msgstr "puno na ang pila (overflow)"

#: extmod/moduzlib.c:98
msgid "compression header"
msgstr "compression header"

#: extmod/uos_dupterm.c:120
msgid "invalid dupterm index"
msgstr "mali ang dupterm index"

#: extmod/vfs_fat.c:426 py/moduerrno.c:154
msgid "Read-only filesystem"
msgstr "Basahin-lamang mode"

#: extmod/vfs_posix_file.c:48 ports/unix/file.c:50 py/objstringio.c:43
msgid "I/O operation on closed file"
msgstr "I/O operasyon sa saradong file"

#: lib/embed/abort_.c:8
msgid "abort() called"
msgstr "abort() tinawag"

#: lib/netutils/netutils.c:83
msgid "invalid arguments"
msgstr "mali ang mga argumento"

#: lib/utils/pyexec.c:97 py/builtinimport.c:251
msgid "script compilation not supported"
msgstr "script kompilasyon hindi supportado"

#: main.c:155
msgid " output:\n"
msgstr " output:\n"

#: main.c:169 main.c:247
msgid ""
"Auto-reload is on. Simply save files over USB to run them or enter REPL to "
"disable.\n"
msgstr ""
"Ang awtomatikong pag re-reload ay ON. i-save lamang ang mga files sa USB "
"para patakbuhin sila o pasukin ang REPL para i-disable ito.\n"

#: main.c:171
msgid "Running in safe mode! Auto-reload is off.\n"
msgstr "Tumatakbo sa safe mode! Awtomatikong pag re-reload ay OFF.\n"

#: main.c:173 main.c:249
msgid "Auto-reload is off.\n"
msgstr "Awtomatikong pag re-reload ay OFF.\n"

#: main.c:187
msgid "Running in safe mode! Not running saved code.\n"
msgstr "Tumatakbo sa safe mode! Hindi tumatakbo ang nai-save na code.\n"

#: main.c:203
msgid "WARNING: Your code filename has two extensions\n"
msgstr "BABALA: Ang pangalan ng file ay may dalawang extension\n"

#: main.c:254
msgid "Press any key to enter the REPL. Use CTRL-D to reload."
msgstr ""
"Pindutin ang anumang key upang pumasok sa REPL. Gamitin ang CTRL-D upang i-"
"reload."

#: main.c:417
msgid "soft reboot\n"
msgstr "malambot na reboot\n"

#: ports/atmel-samd/audio_dma.c:209
#: ports/atmel-samd/common-hal/audiobusio/PDMIn.c:361
msgid "All sync event channels in use"
msgstr "Lahat ng sync event channels ay ginagamit"

#: ports/atmel-samd/bindings/samd/Clock.c:135
msgid "calibration is read only"
msgstr "pagkakalibrate ay basahin lamang"

#: ports/atmel-samd/bindings/samd/Clock.c:137
msgid "calibration is out of range"
msgstr "kalibrasion ay wala sa sakop"

#: ports/atmel-samd/common-hal/analogio/AnalogIn.c:63
#: ports/nrf/common-hal/analogio/AnalogIn.c:39
msgid "Pin does not have ADC capabilities"
msgstr "Ang pin ay walang kakayahan sa ADC"

#: ports/atmel-samd/common-hal/analogio/AnalogOut.c:49
msgid "No DAC on chip"
msgstr "Walang DAC sa chip"

#: ports/atmel-samd/common-hal/analogio/AnalogOut.c:56
msgid "AnalogOut not supported on given pin"
msgstr "Hindi supportado ang AnalogOut sa ibinigay na pin"

#: ports/atmel-samd/common-hal/audiobusio/I2SOut.c:147
#: ports/atmel-samd/common-hal/audiobusio/I2SOut.c:150
msgid "Invalid bit clock pin"
msgstr "Mali ang bit clock pin"

#: ports/atmel-samd/common-hal/audiobusio/I2SOut.c:153
msgid "Bit clock and word select must share a clock unit"
msgstr "Ang bit clock at word select dapat makibahagi sa isang clock unit"

#: ports/atmel-samd/common-hal/audiobusio/I2SOut.c:156
#: ports/atmel-samd/common-hal/audiobusio/PDMIn.c:130
msgid "Invalid data pin"
msgstr "Mali ang data pin"

#: ports/atmel-samd/common-hal/audiobusio/I2SOut.c:169
#: ports/atmel-samd/common-hal/audiobusio/I2SOut.c:174
#: ports/atmel-samd/common-hal/audiobusio/PDMIn.c:145
#: ports/atmel-samd/common-hal/audiobusio/PDMIn.c:150
msgid "Serializer in use"
msgstr "Serializer ginagamit"

#: ports/atmel-samd/common-hal/audiobusio/I2SOut.c:230
msgid "Clock unit in use"
msgstr "Clock unit ginagamit"

#: ports/atmel-samd/common-hal/audiobusio/I2SOut.c:240
#: ports/atmel-samd/common-hal/audiobusio/PDMIn.c:172
msgid "Unable to find free GCLK"
msgstr "Hindi mahanap ang libreng GCLK"

#: ports/atmel-samd/common-hal/audiobusio/I2SOut.c:254
msgid "Too many channels in sample."
msgstr "Sobra ang channels sa sample."

#: ports/atmel-samd/common-hal/audiobusio/I2SOut.c:305
#: ports/atmel-samd/common-hal/audioio/AudioOut.c:417
msgid "No DMA channel found"
msgstr "Walang DMA channel na mahanap"

#: ports/atmel-samd/common-hal/audiobusio/I2SOut.c:308
#: ports/atmel-samd/common-hal/audioio/AudioOut.c:419
msgid "Unable to allocate buffers for signed conversion"
msgstr "Hindi ma-allocate ang buffers para sa naka-sign na conversion"

#: ports/atmel-samd/common-hal/audiobusio/PDMIn.c:109
msgid "Invalid clock pin"
msgstr "Mali ang clock pin"

#: ports/atmel-samd/common-hal/audiobusio/PDMIn.c:134
msgid "Only 8 or 16 bit mono with "
msgstr "Tanging 8 o 16 na bit mono na may "

#: ports/atmel-samd/common-hal/audiobusio/PDMIn.c:167
msgid "sampling rate out of range"
msgstr "pagpili ng rate wala sa sakop"

#: ports/atmel-samd/common-hal/audioio/AudioOut.c:132
msgid "DAC already in use"
msgstr "Ginagamit na ang DAC"

#: ports/atmel-samd/common-hal/audioio/AudioOut.c:136
msgid "Right channel unsupported"
msgstr "Hindi supportado ang kanang channel"

#: ports/atmel-samd/common-hal/audioio/AudioOut.c:139
#: ports/atmel-samd/common-hal/pulseio/PWMOut.c:116
#: ports/atmel-samd/common-hal/touchio/TouchIn.c:65
msgid "Invalid pin"
msgstr "Mali ang pin"

#: ports/atmel-samd/common-hal/audioio/AudioOut.c:147
msgid "Invalid pin for left channel"
msgstr "Mali ang pin para sa kaliwang channel"

#: ports/atmel-samd/common-hal/audioio/AudioOut.c:151
msgid "Invalid pin for right channel"
msgstr "Mali ang pin para sa kanang channel"

#: ports/atmel-samd/common-hal/audioio/AudioOut.c:154
msgid "Cannot output both channels on the same pin"
msgstr "Hindi maaaring output ang mga parehong channel sa parehong pin"

#: ports/atmel-samd/common-hal/audioio/AudioOut.c:243
#: ports/atmel-samd/common-hal/pulseio/PWMOut.c:189
#: ports/atmel-samd/common-hal/pulseio/PulseOut.c:110
#: ports/nrf/common-hal/pulseio/PulseOut.c:107
msgid "All timers in use"
msgstr "Lahat ng timer ginagamit"

#: ports/atmel-samd/common-hal/audioio/AudioOut.c:285
msgid "All event channels in use"
msgstr "Lahat ng event channels ginagamit"

#: ports/atmel-samd/common-hal/audioio/AudioOut.c:375
#, c-format
msgid "Sample rate too high. It must be less than %d"
msgstr "Sample rate ay masyadong mataas. Ito ay dapat hindi hiigit sa %d"

#: ports/atmel-samd/common-hal/busio/I2C.c:71
msgid "Not enough pins available"
msgstr "Hindi sapat ang magagamit na pins"

#: ports/atmel-samd/common-hal/busio/I2C.c:78
#: ports/atmel-samd/common-hal/busio/SPI.c:176
#: ports/atmel-samd/common-hal/busio/UART.c:120
#: ports/atmel-samd/common-hal/i2cslave/I2CSlave.c:45
#: ports/nrf/common-hal/busio/I2C.c:84
msgid "Invalid pins"
msgstr "Mali ang pins"

#: ports/atmel-samd/common-hal/busio/I2C.c:101
msgid "SDA or SCL needs a pull up"
msgstr "Kailangan ng pull up resistors ang SDA o SCL"

#: ports/atmel-samd/common-hal/busio/I2C.c:121
msgid "Unsupported baudrate"
msgstr "Hindi supportadong baudrate"

#: ports/atmel-samd/common-hal/busio/UART.c:67
msgid "bytes > 8 bits not supported"
msgstr "hindi sinusuportahan ang bytes > 8 bits"

#: ports/atmel-samd/common-hal/busio/UART.c:73
#: ports/nrf/common-hal/busio/UART.c:91
msgid "tx and rx cannot both be None"
msgstr "tx at rx hindi pwedeng parehas na None"

#: ports/atmel-samd/common-hal/busio/UART.c:146
#: ports/nrf/common-hal/busio/UART.c:132
msgid "Failed to allocate RX buffer"
msgstr "Nabigong ilaan ang RX buffer"

#: ports/atmel-samd/common-hal/busio/UART.c:154
msgid "Could not initialize UART"
msgstr "Hindi ma-initialize ang UART"

#: ports/atmel-samd/common-hal/busio/UART.c:241
#: ports/nrf/common-hal/busio/UART.c:174
msgid "No RX pin"
msgstr "Walang RX pin"

#: ports/atmel-samd/common-hal/busio/UART.c:300
#: ports/nrf/common-hal/busio/UART.c:209
msgid "No TX pin"
msgstr "Walang TX pin"

#: ports/atmel-samd/common-hal/digitalio/DigitalInOut.c:170
#: ports/nrf/common-hal/digitalio/DigitalInOut.c:147
msgid "Cannot get pull while in output mode"
msgstr "Hindi makakakuha ng pull habang nasa output mode"

#: ports/atmel-samd/common-hal/displayio/ParallelBus.c:43
#: ports/nrf/common-hal/displayio/ParallelBus.c:43
#, fuzzy
msgid "Data 0 pin must be byte aligned"
msgstr "graphic ay dapat 2048 bytes ang haba"

#: ports/atmel-samd/common-hal/displayio/ParallelBus.c:47
#: ports/nrf/common-hal/displayio/ParallelBus.c:47
#, fuzzy, c-format
msgid "Bus pin %d is already in use"
msgstr "Ginagamit na ang DAC"

#: ports/atmel-samd/common-hal/microcontroller/__init__.c:74
#: ports/esp8266/common-hal/microcontroller/__init__.c:64
msgid "Cannot reset into bootloader because no bootloader is present."
msgstr "Hindi ma-reset sa bootloader dahil walang bootloader."

#: ports/atmel-samd/common-hal/pulseio/PWMOut.c:120
#: ports/atmel-samd/common-hal/pulseio/PWMOut.c:369
#: ports/nrf/common-hal/pulseio/PWMOut.c:119
#: ports/nrf/common-hal/pulseio/PWMOut.c:233
msgid "Invalid PWM frequency"
msgstr "Mali ang PWM frequency"

#: ports/atmel-samd/common-hal/pulseio/PWMOut.c:187
msgid "All timers for this pin are in use"
msgstr "Lahat ng timers para sa pin na ito ay ginagamit"

#: ports/atmel-samd/common-hal/pulseio/PulseIn.c:110
msgid "No hardware support on pin"
msgstr "Walang support sa hardware ang pin"

#: ports/atmel-samd/common-hal/pulseio/PulseIn.c:113
msgid "EXTINT channel already in use"
msgstr "Ginagamit na ang EXTINT channel"

#: ports/atmel-samd/common-hal/pulseio/PulseIn.c:118
#: ports/esp8266/common-hal/pulseio/PulseIn.c:86
#: ports/nrf/common-hal/pulseio/PulseIn.c:129
#, c-format
msgid "Failed to allocate RX buffer of %d bytes"
msgstr "Nabigong ilaan ang RX buffer ng %d bytes"

#: ports/atmel-samd/common-hal/pulseio/PulseIn.c:205
#: ports/esp8266/common-hal/pulseio/PulseIn.c:151
#: ports/nrf/common-hal/pulseio/PulseIn.c:254
msgid "pop from an empty PulseIn"
msgstr "pop mula sa walang laman na PulseIn"

#: ports/atmel-samd/common-hal/pulseio/PulseIn.c:237
#: ports/esp8266/common-hal/pulseio/PulseIn.c:182
#: ports/nrf/common-hal/pulseio/PulseIn.c:241 py/obj.c:422
msgid "index out of range"
msgstr "index wala sa sakop"

#: ports/atmel-samd/common-hal/pulseio/PulseOut.c:178
msgid "Another send is already active"
msgstr "Isa pang send ay aktibo na"

#: ports/atmel-samd/common-hal/rotaryio/IncrementalEncoder.c:38
msgid "Both pins must support hardware interrupts"
msgstr "Ang parehong mga pin ay dapat na sumusuporta sa hardware interrupts"

#: ports/atmel-samd/common-hal/rotaryio/IncrementalEncoder.c:46
msgid "A hardware interrupt channel is already in use"
msgstr "Isang channel ng hardware interrupt ay ginagamit na"

#: ports/atmel-samd/common-hal/rtc/RTC.c:101
msgid "calibration value out of range +/-127"
msgstr "ang halaga ng pagkakalibrate ay wala sa sakop +/-127"

#: ports/atmel-samd/common-hal/touchio/TouchIn.c:75
msgid "No free GCLKs"
msgstr "Walang libreng GCLKs"

#: ports/esp8266/common-hal/analogio/AnalogIn.c:43
msgid "Pin %q does not have ADC capabilities"
msgstr "Walang kakayahang ADC ang pin %q"

#: ports/esp8266/common-hal/analogio/AnalogOut.c:39
msgid "No hardware support for analog out."
msgstr "Hindi supportado ng hardware ang analog out."

#: ports/esp8266/common-hal/busio/SPI.c:72
msgid "Pins not valid for SPI"
msgstr "Mali ang pins para sa SPI"

#: ports/esp8266/common-hal/busio/UART.c:45
msgid "Only tx supported on UART1 (GPIO2)."
msgstr "Tanging suportado ang TX sa UART1 (GPIO2)."

#: ports/esp8266/common-hal/busio/UART.c:67 ports/esp8266/machine_uart.c:108
msgid "invalid data bits"
msgstr "mali ang data bits"

#: ports/esp8266/common-hal/busio/UART.c:91 ports/esp8266/machine_uart.c:144
msgid "invalid stop bits"
msgstr "mali ang stop bits"

#: ports/esp8266/common-hal/digitalio/DigitalInOut.c:200
msgid "ESP8266 does not support pull down."
msgstr "Walang pull down support ang ESP8266."

#: ports/esp8266/common-hal/digitalio/DigitalInOut.c:210
msgid "GPIO16 does not support pull up."
msgstr "Walang pull down support ang GPI016."

#: ports/esp8266/common-hal/microcontroller/__init__.c:66
msgid "ESP8226 does not support safe mode."
msgstr "Walang safemode support ang ESP8266."

#: ports/esp8266/common-hal/pulseio/PWMOut.c:54
#: ports/esp8266/common-hal/pulseio/PWMOut.c:113
#, c-format
msgid "Maximum PWM frequency is %dhz."
msgstr "Pinakamataas na PWM frequency ay %dhz."

#: ports/esp8266/common-hal/pulseio/PWMOut.c:57
#: ports/esp8266/common-hal/pulseio/PWMOut.c:116
msgid "Minimum PWM frequency is 1hz."
msgstr "Pinakamababang PWM frequency ay 1hz."

#: ports/esp8266/common-hal/pulseio/PWMOut.c:68
#, c-format
msgid "Multiple PWM frequencies not supported. PWM already set to %dhz."
msgstr ""
"Hindi sinusuportahan ang maraming mga PWM frequency. PWM na naka-set sa %dhz."

#: ports/esp8266/common-hal/pulseio/PWMOut.c:77 ports/esp8266/machine_pwm.c:70
#, c-format
msgid "PWM not supported on pin %d"
msgstr "Walang PWM support sa pin %d"

#: ports/esp8266/common-hal/pulseio/PulseIn.c:78
msgid "No PulseIn support for %q"
msgstr "Walang PulseIn support sa %q"

#: ports/esp8266/common-hal/storage/__init__.c:34
msgid "Unable to remount filesystem"
msgstr "Hindi ma-remount ang filesystem"

#: ports/esp8266/common-hal/storage/__init__.c:38
msgid "Use esptool to erase flash and re-upload Python instead"
msgstr ""
"Gamitin ang esptool upang burahin ang flash at muling i-upload ang Python"

#: ports/esp8266/esp_mphal.c:154
msgid "C-level assert"
msgstr "C-level assert"

#: ports/esp8266/machine_adc.c:57
#, c-format
msgid "not a valid ADC Channel: %d"
msgstr "hindi tamang ADC Channel: %d"

#: ports/esp8266/machine_hspi.c:131 ports/esp8266/machine_hspi.c:137
msgid "impossible baudrate"
msgstr "impossibleng baudrate"

#: ports/esp8266/machine_pin.c:129
msgid "expecting a pin"
msgstr "umaasa ng isang pin"

#: ports/esp8266/machine_pin.c:284
msgid "Pin(16) doesn't support pull"
msgstr "Walang pull support ang Pin(16)"

#: ports/esp8266/machine_pin.c:323
msgid "invalid pin"
msgstr "mali ang pin"

#: ports/esp8266/machine_pin.c:389
msgid "pin does not have IRQ capabilities"
msgstr "walang IRQ capabilities ang pin"

#: ports/esp8266/machine_rtc.c:185
msgid "buffer too long"
msgstr "masyadong mahaba ng buffer"

#: ports/esp8266/machine_rtc.c:209 ports/esp8266/machine_rtc.c:223
#: ports/esp8266/machine_rtc.c:246
msgid "invalid alarm"
msgstr "mali ang alarm"

#: ports/esp8266/machine_uart.c:169
#, c-format
msgid "UART(%d) does not exist"
msgstr "Walang UART(%d)"

#: ports/esp8266/machine_uart.c:219
msgid "UART(1) can't read"
msgstr "Hindi mabasa ang UART(1)"

#: ports/esp8266/modesp.c:119
msgid "len must be multiple of 4"
msgstr "len ay dapat multiple ng 4"

#: ports/esp8266/modesp.c:274
#, c-format
msgid "memory allocation failed, allocating %u bytes for native code"
msgstr ""
"nabigo ang paglalaan ng memorya, naglalaan ng %u bytes para sa native code"

#: ports/esp8266/modesp.c:317
msgid "flash location must be below 1MByte"
msgstr "dapat na mas mababa sa 1MB ang lokasyon ng flash"

#: ports/esp8266/modmachine.c:63
msgid "frequency can only be either 80Mhz or 160MHz"
msgstr "ang frequency ay dapat 80Mhz or 160MHz lamang"

#: ports/esp8266/modnetwork.c:61
msgid "AP required"
msgstr "AP kailangan"

#: ports/esp8266/modnetwork.c:61
msgid "STA required"
msgstr "STA kailangan"

#: ports/esp8266/modnetwork.c:87
msgid "Cannot update i/f status"
msgstr "Hindi ma-update i/f status"

#: ports/esp8266/modnetwork.c:142
msgid "Cannot set STA config"
msgstr "Hindi ma-set ang STA Config"

#: ports/esp8266/modnetwork.c:144
msgid "Cannot connect to AP"
msgstr "Hindi maka connect sa AP"

#: ports/esp8266/modnetwork.c:152
msgid "Cannot disconnect from AP"
msgstr "Hindi ma disconnect sa AP"

#: ports/esp8266/modnetwork.c:173
msgid "unknown status param"
msgstr "hindi alam na status param"

#: ports/esp8266/modnetwork.c:222
msgid "STA must be active"
msgstr "Dapat aktibo ang STA"

#: ports/esp8266/modnetwork.c:239
msgid "scan failed"
msgstr "nabigo ang pag-scan"

#: ports/esp8266/modnetwork.c:306
msgid "wifi_set_ip_info() failed"
msgstr "nabigo ang wifi_set_ip_info()"

#: ports/esp8266/modnetwork.c:319
msgid "either pos or kw args are allowed"
msgstr "pos o kw args ang pinahihintulutan"

#: ports/esp8266/modnetwork.c:329
msgid "can't get STA config"
msgstr "hindi makuha ang STA config"

#: ports/esp8266/modnetwork.c:331
msgid "can't get AP config"
msgstr "hindi makuha ang AP config"

#: ports/esp8266/modnetwork.c:346
msgid "invalid buffer length"
msgstr "mali ang buffer length"

#: ports/esp8266/modnetwork.c:405
msgid "can't set STA config"
msgstr "hindi makuha ang STA config"

#: ports/esp8266/modnetwork.c:407
msgid "can't set AP config"
msgstr "hindi makuha ang AP config"

#: ports/esp8266/modnetwork.c:416
msgid "can query only one param"
msgstr "maaaring i-query lamang ang isang param"

#: ports/esp8266/modnetwork.c:469
msgid "unknown config param"
msgstr "hindi alam na config param"

#: ports/nrf/common-hal/analogio/AnalogOut.c:37
msgid "AnalogOut functionality not supported"
msgstr "Hindi supportado ang AnalogOut"

#: ports/nrf/common-hal/bleio/Adapter.c:41
#, c-format
msgid "Soft device assert, id: 0x%08lX, pc: 0x%08lX"
msgstr "Soft device assert, id: 0x%08lX, pc: 0x%08lX"

#: ports/nrf/common-hal/bleio/Adapter.c:110
#, fuzzy
msgid "Failed to change softdevice state"
msgstr "Nabigo sa pagbago ng softdevice state, error: 0x%08lX"

#: ports/nrf/common-hal/bleio/Adapter.c:119
#, fuzzy
msgid "Failed to get softdevice state"
msgstr "Nabigo sa pagkuha ng softdevice state, error: 0x%08lX"

#: ports/nrf/common-hal/bleio/Adapter.c:138
#, fuzzy
msgid "Failed to get local address"
msgstr "Nabigo sa pagkuha ng local na address, , error: 0x%08lX"

#: ports/nrf/common-hal/bleio/Broadcaster.c:48
msgid "interval not in range 0.0020 to 10.24"
msgstr ""

#: ports/nrf/common-hal/bleio/Broadcaster.c:58
#: ports/nrf/common-hal/bleio/Peripheral.c:56
#, fuzzy
msgid "Data too large for advertisement packet"
msgstr "Hindi makasya ang data sa loob ng advertisement packet"

#: ports/nrf/common-hal/bleio/Broadcaster.c:83
#: ports/nrf/common-hal/bleio/Peripheral.c:324
#, fuzzy, c-format
msgid "Failed to start advertising, err 0x%04x"
msgstr "Hindi masimulaan ang advertisement, status: 0x%08lX"

#: ports/nrf/common-hal/bleio/Broadcaster.c:96
#: ports/nrf/common-hal/bleio/Peripheral.c:336
#, fuzzy, c-format
msgid "Failed to stop advertising, err 0x%04x"
msgstr "Hindi mahinto ang advertisement, status: 0x%08lX"

#: ports/nrf/common-hal/bleio/Characteristic.c:59
#, fuzzy, c-format
msgid "Failed to read CCCD value, err 0x%04x"
msgstr "Hindi mabasa ang value ng attribute, status: 0x%08lX"

#: ports/nrf/common-hal/bleio/Characteristic.c:89
#, fuzzy, c-format
msgid "Failed to read gatts value, err 0x%04x"
msgstr "Hindi maisulat ang gatts value, status: 0x%08lX"

#: ports/nrf/common-hal/bleio/Characteristic.c:106
#, fuzzy, c-format
msgid "Failed to write gatts value, err 0x%04x"
msgstr "Hindi maisulat ang gatts value, status: 0x%08lX"

#: ports/nrf/common-hal/bleio/Characteristic.c:132
#, fuzzy, c-format
msgid "Failed to notify or indicate attribute value, err %0x04x"
msgstr "Hindi mabalitaan ang attribute value, status: 0x%08lX"

#: ports/nrf/common-hal/bleio/Characteristic.c:144
#, fuzzy, c-format
msgid "Failed to read attribute value, err %0x04x"
msgstr "Hindi mabasa ang value ng attribute, status: 0x%08lX"

#: ports/nrf/common-hal/bleio/Characteristic.c:172 ports/nrf/sd_mutex.c:34
#, fuzzy, c-format
msgid "Failed to acquire mutex, err 0x%04x"
msgstr "Nabigo sa pag kuha ng mutex, status: 0x%08lX"

#: ports/nrf/common-hal/bleio/Characteristic.c:178
#, fuzzy, c-format
msgid "Failed to write attribute value, err 0x%04x"
msgstr "Hindi maisulat ang attribute value, status: 0x%08lX"

#: ports/nrf/common-hal/bleio/Characteristic.c:189 ports/nrf/sd_mutex.c:54
#, fuzzy, c-format
msgid "Failed to release mutex, err 0x%04x"
msgstr "Nabigo sa pagrelease ng mutex, status: 0x%08lX"

#: ports/nrf/common-hal/bleio/Characteristic.c:251
#: ports/nrf/common-hal/bleio/Characteristic.c:284
msgid "bad GATT role"
msgstr ""

#: ports/nrf/common-hal/bleio/Device.c:80
#: ports/nrf/common-hal/bleio/Device.c:112
#, fuzzy
msgid "Data too large for the advertisement packet"
msgstr "Hindi makasya ang data sa loob ng advertisement packet"

#: ports/nrf/common-hal/bleio/Device.c:262
#, fuzzy
msgid "Failed to discover services"
msgstr "Nabigo sa pagdiscover ng services, status: 0x%08lX"

#: ports/nrf/common-hal/bleio/Device.c:268
#: ports/nrf/common-hal/bleio/Device.c:302
#, fuzzy
msgid "Failed to acquire mutex"
msgstr "Nabigo sa pag kuha ng mutex, status: 0x%08lX"

#: ports/nrf/common-hal/bleio/Device.c:280
#: ports/nrf/common-hal/bleio/Device.c:313
#: ports/nrf/common-hal/bleio/Device.c:344
#: ports/nrf/common-hal/bleio/Device.c:378
#, fuzzy
msgid "Failed to release mutex"
msgstr "Nabigo sa pagrelease ng mutex, status: 0x%08lX"

#: ports/nrf/common-hal/bleio/Device.c:389
#, fuzzy
msgid "Failed to continue scanning"
msgstr "Hindi maituloy ang pag scan, status: 0x%0xlX"

#: ports/nrf/common-hal/bleio/Device.c:421
#, fuzzy
msgid "Failed to connect:"
msgstr "Hindi makaconnect, status: 0x%08lX"

#: ports/nrf/common-hal/bleio/Device.c:491
#, fuzzy
msgid "Failed to add service"
msgstr "Hindi matagumpay ang paglagay ng service, status: 0x%08lX"

#: ports/nrf/common-hal/bleio/Device.c:508
#, fuzzy
msgid "Failed to start advertising"
msgstr "Hindi masimulaan ang advertisement, status: 0x%08lX"

#: ports/nrf/common-hal/bleio/Device.c:525
#, fuzzy
msgid "Failed to stop advertising"
msgstr "Hindi mahinto ang advertisement, status: 0x%08lX"

#: ports/nrf/common-hal/bleio/Device.c:550
#, fuzzy
msgid "Failed to start scanning"
msgstr "Hindi masimulaan mag i-scan, status: 0x%0xlX"

#: ports/nrf/common-hal/bleio/Device.c:566
#, fuzzy
msgid "Failed to create mutex"
msgstr "Hindi matagumpay ang pagbuo ng mutex, status: 0x%0xlX"

#: ports/nrf/common-hal/bleio/Peripheral.c:304
#, fuzzy, c-format
msgid "Failed to add service, err 0x%04x"
msgstr "Hindi matagumpay ang paglagay ng service, status: 0x%08lX"

#: ports/nrf/common-hal/bleio/Scanner.c:75
#, fuzzy, c-format
msgid "Failed to continue scanning, err 0x%04x"
msgstr "Hindi maituloy ang pag scan, status: 0x%0xlX"

#: ports/nrf/common-hal/bleio/Scanner.c:101
#, fuzzy, c-format
msgid "Failed to start scanning, err 0x%04x"
msgstr "Hindi masimulaan mag i-scan, status: 0x%0xlX"

#: ports/nrf/common-hal/bleio/Service.c:88
#, fuzzy, c-format
msgid "Failed to add characteristic, err 0x%04x"
msgstr "Nabigo sa paglagay ng characteristic, status: 0x%08lX"

#: ports/nrf/common-hal/bleio/Service.c:92
msgid "Characteristic already in use by another Service."
msgstr ""

#: ports/nrf/common-hal/bleio/UUID.c:54
#, fuzzy, c-format
msgid "Failed to register Vendor-Specific UUID, err 0x%04x"
msgstr "Hindi matagumpay ang paglagay ng Vender Specific UUID, status: 0x%08lX"

#: ports/nrf/common-hal/bleio/UUID.c:73
#, c-format
msgid "Could not decode ble_uuid, err 0x%04x"
msgstr ""

#: ports/nrf/common-hal/bleio/UUID.c:88
#, fuzzy
msgid "Unexpected nrfx uuid type"
msgstr "hindi inaasahang indent"

#: ports/nrf/common-hal/busio/I2C.c:98
msgid "All I2C peripherals are in use"
msgstr "Lahat ng I2C peripherals ginagamit"

#: ports/nrf/common-hal/busio/SPI.c:133
msgid "All SPI peripherals are in use"
msgstr "Lahat ng SPI peripherals ay ginagamit"

#: ports/nrf/common-hal/busio/UART.c:49
#, c-format
msgid "error = 0x%08lX"
msgstr "error = 0x%08lX"

#: ports/nrf/common-hal/busio/UART.c:95
msgid "Invalid buffer size"
msgstr "Mali ang buffer size"

#: ports/nrf/common-hal/busio/UART.c:99
msgid "Odd parity is not supported"
msgstr "Odd na parity ay hindi supportado"

#: ports/nrf/common-hal/busio/UART.c:335 ports/nrf/common-hal/busio/UART.c:339
#: ports/nrf/common-hal/busio/UART.c:344 ports/nrf/common-hal/busio/UART.c:349
#: ports/nrf/common-hal/busio/UART.c:355 ports/nrf/common-hal/busio/UART.c:360
#: ports/nrf/common-hal/busio/UART.c:365 ports/nrf/common-hal/busio/UART.c:369
#: ports/nrf/common-hal/busio/UART.c:377
msgid "busio.UART not available"
msgstr "busio.UART hindi available"

#: ports/nrf/common-hal/microcontroller/Processor.c:48
#, fuzzy
msgid "Cannot get temperature"
msgstr "Hindi makuha ang temperatura. status 0x%02x"

#: ports/nrf/common-hal/pulseio/PWMOut.c:161
msgid "All PWM peripherals are in use"
msgstr "Lahat ng PWM peripherals ay ginagamit"

#: ports/unix/modffi.c:138
msgid "Unknown type"
msgstr "Hindi alam ang type"

#: ports/unix/modffi.c:207 ports/unix/modffi.c:265
msgid "Error in ffi_prep_cif"
msgstr "Pagkakamali sa ffi_prep_cif"

#: ports/unix/modffi.c:270
msgid "ffi_prep_closure_loc"
msgstr "ffi_prep_closure_loc"

#: ports/unix/modffi.c:413
msgid "Don't know how to pass object to native function"
msgstr "Hindi alam ipasa ang object sa native function"

#: ports/unix/modusocket.c:474
#, c-format
msgid "[addrinfo error %d]"
msgstr "[addrinfo error %d]"

#: py/argcheck.c:53
msgid "function does not take keyword arguments"
msgstr "ang function ay hindi kumukuha ng mga argumento ng keyword"

#: py/argcheck.c:63 py/bc.c:85 py/objnamedtuple.c:108
#, c-format
msgid "function takes %d positional arguments but %d were given"
msgstr ""
"ang function ay kumuhuha ng %d positional arguments ngunit %d ang ibinigay"

#: py/argcheck.c:73
#, c-format
msgid "function missing %d required positional arguments"
msgstr "function kulang ng %d required na positional arguments"

#: py/argcheck.c:81
#, c-format
msgid "function expected at most %d arguments, got %d"
msgstr "function na inaasahang %d ang argumento, ngunit %d ang nakuha"

#: py/argcheck.c:106
msgid "'%q' argument required"
msgstr "'%q' argument kailangan"

#: py/argcheck.c:131
msgid "extra positional arguments given"
msgstr "dagdag na positional argument na ibinigay"

#: py/argcheck.c:139
msgid "extra keyword arguments given"
msgstr "dagdag na keyword argument na ibinigay"

#: py/argcheck.c:151
msgid "argument num/types mismatch"
msgstr "hindi tugma ang argument num/types"

#: py/argcheck.c:156
msgid "keyword argument(s) not yet implemented - use normal args instead"
msgstr ""
"kindi pa ipinapatupad ang (mga) argument(s) ng keyword - gumamit ng normal "
"args"

#: py/bc.c:88 py/objnamedtuple.c:112
msgid "%q() takes %d positional arguments but %d were given"
msgstr ""
"Ang %q() ay kumukuha ng %d positional arguments pero %d lang ang binigay"

#: py/bc.c:197 py/bc.c:215
msgid "unexpected keyword argument"
msgstr "hindi inaasahang argumento ng keyword"

#: py/bc.c:199
msgid "keywords must be strings"
msgstr "ang keywords dapat strings"

#: py/bc.c:206 py/objnamedtuple.c:142
msgid "function got multiple values for argument '%q'"
msgstr "ang function ay nakakuha ng maraming values para sa argument '%q'"

#: py/bc.c:218 py/objnamedtuple.c:134
msgid "unexpected keyword argument '%q'"
msgstr "hindi inaasahang argumento ng keyword na '%q'"

#: py/bc.c:244
#, c-format
msgid "function missing required positional argument #%d"
msgstr "function nangangailangan ng positional argument #%d"

#: py/bc.c:260
msgid "function missing required keyword argument '%q'"
msgstr "function nangangailangan ng keyword argument '%q'"

#: py/bc.c:269
msgid "function missing keyword-only argument"
msgstr "function nangangailangan ng keyword-only argument"

#: py/binary.c:112
msgid "bad typecode"
msgstr "masamang typecode"

#: py/builtinevex.c:99
msgid "bad compile mode"
msgstr "masamang mode ng compile"

#: py/builtinhelp.c:137
msgid "Plus any modules on the filesystem\n"
msgstr "Kasama ang kung ano pang modules na sa filesystem\n"

#: py/builtinhelp.c:183
#, c-format
msgid ""
"Welcome to Adafruit CircuitPython %s!\n"
"\n"
"Please visit learn.adafruit.com/category/circuitpython for project guides.\n"
"\n"
"To list built-in modules please do `help(\"modules\")`.\n"
msgstr ""
"Mabuhay sa Adafruit CircuitPython %s!\n"
"\n"
"Mangyaring bisitahin ang learn.adafruit.com/category/circuitpython para sa "
"project guides.\n"
"\n"
"Para makita ang listahan ng modules, `help(“modules”)`.\n"

#: py/builtinimport.c:336
msgid "cannot perform relative import"
msgstr "hindi maaring isagawa ang relative import"

#: py/builtinimport.c:420 py/builtinimport.c:532
msgid "module not found"
msgstr "module hindi nakita"

#: py/builtinimport.c:423 py/builtinimport.c:535
msgid "no module named '%q'"
msgstr "walang module na '%q'"

#: py/builtinimport.c:510
msgid "relative import"
msgstr "relative import"

#: py/compile.c:397 py/compile.c:542
msgid "can't assign to expression"
msgstr "hindi ma i-assign sa expression"

#: py/compile.c:416
msgid "multiple *x in assignment"
msgstr "maramihang *x sa assignment"

#: py/compile.c:642
msgid "non-default argument follows default argument"
msgstr "non-default argument sumusunod sa default argument"

#: py/compile.c:771 py/compile.c:789
msgid "invalid micropython decorator"
msgstr "mali ang micropython decorator"

#: py/compile.c:943
msgid "can't delete expression"
msgstr "hindi mabura ang expression"

#: py/compile.c:955
msgid "'break' outside loop"
msgstr "'break' sa labas ng loop"

#: py/compile.c:958
msgid "'continue' outside loop"
msgstr "'continue' sa labas ng loop"

#: py/compile.c:969
msgid "'return' outside function"
msgstr "'return' sa labas ng function"

#: py/compile.c:1169
msgid "identifier redefined as global"
msgstr "identifier ginawang global"

#: py/compile.c:1185
msgid "no binding for nonlocal found"
msgstr "no binding para sa nonlocal, nahanap"

#: py/compile.c:1188
msgid "identifier redefined as nonlocal"
msgstr "identifier ginawang nonlocal"

#: py/compile.c:1197
msgid "can't declare nonlocal in outer code"
msgstr "hindi madeclare nonlocal sa outer code"

#: py/compile.c:1542
msgid "default 'except' must be last"
msgstr "default 'except' ay dapat sa huli"

#: py/compile.c:2095
msgid "*x must be assignment target"
msgstr "*x ay dapat na assignment target"

#: py/compile.c:2193
msgid "super() can't find self"
msgstr "super() hindi mahanap ang sarili"

#: py/compile.c:2256
msgid "can't have multiple *x"
msgstr "hindi puede ang maraming *x"

#: py/compile.c:2263
msgid "can't have multiple **x"
msgstr "hindi puede ang maraming **x"

#: py/compile.c:2271
msgid "LHS of keyword arg must be an id"
msgstr "LHS ng keyword arg ay dapat na id"

#: py/compile.c:2287
msgid "non-keyword arg after */**"
msgstr "non-keyword arg sa huli ng */**"

#: py/compile.c:2291
msgid "non-keyword arg after keyword arg"
msgstr "non-keyword arg sa huli ng keyword arg"

#: py/compile.c:2463 py/compile.c:2473 py/compile.c:2712 py/compile.c:2742
#: py/parse.c:1176
msgid "invalid syntax"
msgstr "mali ang sintaks"

#: py/compile.c:2465
msgid "expecting key:value for dict"
msgstr "umaasang key: halaga para sa dict"

#: py/compile.c:2475
msgid "expecting just a value for set"
msgstr "umaasa sa value para sa set"

#: py/compile.c:2600
msgid "'yield' outside function"
msgstr "'yield' sa labas ng function"

#: py/compile.c:2619
msgid "'await' outside function"
msgstr "'await' sa labas ng function"

#: py/compile.c:2774
msgid "name reused for argument"
msgstr "name muling ginamit para sa argument"

#: py/compile.c:2827
msgid "parameter annotation must be an identifier"
msgstr "parameter annotation ay dapat na identifier"

#: py/compile.c:2969 py/compile.c:3137
msgid "return annotation must be an identifier"
msgstr "return annotation ay dapat na identifier"

#: py/compile.c:3097
msgid "inline assembler must be a function"
msgstr "inline assembler ay dapat na function"

#: py/compile.c:3134
msgid "unknown type"
msgstr "hindi malaman ang type (unknown type)"

#: py/compile.c:3154
msgid "expecting an assembler instruction"
msgstr "umaasa ng assembler instruction"

#: py/compile.c:3184
msgid "'label' requires 1 argument"
msgstr "'label' kailangan ng 1 argument"

#: py/compile.c:3190
msgid "label redefined"
msgstr "ang label ay na-define ulit"

#: py/compile.c:3196
msgid "'align' requires 1 argument"
msgstr "'align' kailangan ng 1 argument"

#: py/compile.c:3205
msgid "'data' requires at least 2 arguments"
msgstr "'data' kailangan ng hindi bababa sa 2 argument"

#: py/compile.c:3212
msgid "'data' requires integer arguments"
msgstr "'data' kailangan ng integer arguments"

#: py/emitinlinethumb.c:102
msgid "can only have up to 4 parameters to Thumb assembly"
msgstr "maaari lamang magkaroon ng hanggang 4 na parameter sa Thumb assembly"

#: py/emitinlinethumb.c:107 py/emitinlinethumb.c:112
msgid "parameters must be registers in sequence r0 to r3"
msgstr "ang mga parameter ay dapat na nagrerehistro sa sequence r0 hanggang r3"

#: py/emitinlinethumb.c:188 py/emitinlinethumb.c:230
#, c-format
msgid "'%s' expects at most r%d"
msgstr "Inaasahan ng '%s' ang hangang r%d"

#: py/emitinlinethumb.c:197 py/emitinlinextensa.c:162
#, c-format
msgid "'%s' expects a register"
msgstr "Inaasahan ng '%s' ang isang rehistro"

#: py/emitinlinethumb.c:211
#, c-format
msgid "'%s' expects a special register"
msgstr "Inaasahan ng '%s' ang isang espesyal na register"

#: py/emitinlinethumb.c:239
#, c-format
msgid "'%s' expects an FPU register"
msgstr "Inaasahan ng '%s' ang isang FPU register"

#: py/emitinlinethumb.c:292
#, c-format
msgid "'%s' expects {r0, r1, ...}"
msgstr "Inaasahan ng '%s' ay {r0, r1, …}"

#: py/emitinlinethumb.c:299 py/emitinlinextensa.c:169
#, c-format
msgid "'%s' expects an integer"
msgstr "Inaasahan ng '%s' ang isang integer"

#: py/emitinlinethumb.c:304
#, c-format
msgid "'%s' integer 0x%x does not fit in mask 0x%x"
msgstr "'%s' integer 0x%x ay wala sa mask na sakop ng 0x%x"

#: py/emitinlinethumb.c:328
#, c-format
msgid "'%s' expects an address of the form [a, b]"
msgstr "Inaasahan ng '%s' ang isang address sa [a, b]"

#: py/emitinlinethumb.c:334 py/emitinlinextensa.c:182
#, c-format
msgid "'%s' expects a label"
msgstr "'%s' umaasa ng label"

#: py/emitinlinethumb.c:345 py/emitinlinextensa.c:193
msgid "label '%q' not defined"
msgstr "label '%d' kailangan na i-define"

#: py/emitinlinethumb.c:806
#, c-format
msgid "unsupported Thumb instruction '%s' with %d arguments"
msgstr "hindi sinusuportahan ang thumb instruktion '%s' sa %d argumento"

#: py/emitinlinethumb.c:810
msgid "branch not in range"
msgstr "branch wala sa range"

#: py/emitinlinextensa.c:86
msgid "can only have up to 4 parameters to Xtensa assembly"
msgstr "maaari lamang magkaroon ng hanggang 4 na parameter sa Xtensa assembly"

#: py/emitinlinextensa.c:91 py/emitinlinextensa.c:96
msgid "parameters must be registers in sequence a2 to a5"
msgstr "ang mga parameter ay dapat na nagrerehistro sa sequence a2 hanggang a5"

#: py/emitinlinextensa.c:174
#, c-format
msgid "'%s' integer %d is not within range %d..%d"
msgstr "'%s' integer %d ay wala sa sakop ng %d..%d"

#: py/emitinlinextensa.c:327
#, c-format
msgid "unsupported Xtensa instruction '%s' with %d arguments"
msgstr "hindi sinusuportahan ang instruction ng Xtensa '%s' sa %d argumento"

#: py/emitnative.c:183
msgid "unknown type '%q'"
msgstr "hindi malaman ang type '%q'"

#: py/emitnative.c:260
msgid "Viper functions don't currently support more than 4 arguments"
msgstr ""
"Ang mga function ng Viper ay kasalukuyang hindi sumusuporta sa higit sa 4 na "
"argumento"

#: py/emitnative.c:742
msgid "conversion to object"
msgstr "kombersyon to object"

#: py/emitnative.c:921
msgid "local '%q' used before type known"
msgstr "local '%q' ginamit bago alam ang type"

#: py/emitnative.c:1118 py/emitnative.c:1156
msgid "can't load from '%q'"
msgstr "hidi ma i-load galing sa '%q'"

#: py/emitnative.c:1128
msgid "can't load with '%q' index"
msgstr "hindi ma i-load gamit ng '%q' na index"

#: py/emitnative.c:1188
msgid "local '%q' has type '%q' but source is '%q'"
msgstr "local '%q' ay may type '%q' pero ang source ay '%q'"

#: py/emitnative.c:1289 py/emitnative.c:1379
msgid "can't store '%q'"
msgstr "hindi ma i-store ang '%q'"

#: py/emitnative.c:1358 py/emitnative.c:1419
msgid "can't store to '%q'"
msgstr "hindi ma i-store sa '%q'"

#: py/emitnative.c:1369
msgid "can't store with '%q' index"
msgstr "hindi ma i-store gamit ng '%q' na index"

#: py/emitnative.c:1540
msgid "can't implicitly convert '%q' to 'bool'"
msgstr "hindi maaaring ma-convert ang '% qt' sa 'bool'"

#: py/emitnative.c:1774
msgid "unary op %q not implemented"
msgstr "unary op %q hindi implemented"

#: py/emitnative.c:1930
msgid "binary op %q not implemented"
msgstr "binary op %q hindi implemented"

#: py/emitnative.c:1951
msgid "can't do binary op between '%q' and '%q'"
msgstr "hindi magawa ang binary op sa gitna ng '%q' at '%q'"

#: py/emitnative.c:2126
msgid "casting"
msgstr "casting"

#: py/emitnative.c:2173
msgid "return expected '%q' but got '%q'"
msgstr "return umasa ng '%q' pero ang nakuha ay ‘%q’"

#: py/emitnative.c:2191
msgid "must raise an object"
msgstr "dapat itaas ang isang object"

#: py/emitnative.c:2201
msgid "native yield"
msgstr "native yield"

#: py/lexer.c:345
msgid "unicode name escapes"
msgstr "unicode name escapes"

#: py/modbuiltins.c:162
msgid "chr() arg not in range(0x110000)"
msgstr "chr() arg wala sa sakop ng range(0x110000)"

#: py/modbuiltins.c:171
msgid "chr() arg not in range(256)"
msgstr "chr() arg wala sa sakop ng range(256)"

#: py/modbuiltins.c:285
msgid "arg is an empty sequence"
msgstr "arg ay walang laman na sequence"

#: py/modbuiltins.c:350
msgid "ord expects a character"
msgstr "ord umaasa ng character"

#: py/modbuiltins.c:353
#, c-format
msgid "ord() expected a character, but string of length %d found"
msgstr "ord() umaasa ng character pero string ng %d haba ang nakita"

#: py/modbuiltins.c:363
msgid "3-arg pow() not supported"
msgstr "3-arg pow() hindi suportado"

#: py/modbuiltins.c:517
msgid "must use keyword argument for key function"
msgstr "dapat gumamit ng keyword argument para sa key function"

#: py/modmath.c:41 shared-bindings/math/__init__.c:53
msgid "math domain error"
msgstr "may pagkakamali sa math domain"

#: py/modmath.c:196 py/objfloat.c:270 py/objint_longlong.c:222
#: py/objint_mpz.c:230 py/runtime.c:619 shared-bindings/math/__init__.c:346
msgid "division by zero"
msgstr "dibisyon ng zero"

#: py/modmicropython.c:155
msgid "schedule stack full"
msgstr "puno na ang schedule stack"

#: py/modstruct.c:148 py/modstruct.c:156 py/modstruct.c:244 py/modstruct.c:254
#: shared-bindings/struct/__init__.c:102 shared-bindings/struct/__init__.c:161
#: shared-module/struct/__init__.c:128 shared-module/struct/__init__.c:183
msgid "buffer too small"
msgstr "masyadong maliit ang buffer"

#: py/modthread.c:240
msgid "expecting a dict for keyword args"
msgstr "umaasa ng dict para sa keyword args"

#: py/moduerrno.c:147 py/moduerrno.c:150
msgid "Permission denied"
msgstr "Walang pahintulot"

#: py/moduerrno.c:148
msgid "No such file/directory"
msgstr "Walang file/directory"

#: py/moduerrno.c:149
msgid "Input/output error"
msgstr "May mali sa Input/Output"

#: py/moduerrno.c:151
msgid "File exists"
msgstr "Mayroong file"

#: py/moduerrno.c:152
msgid "Unsupported operation"
msgstr "Hindi sinusuportahang operasyon"

#: py/moduerrno.c:153
msgid "Invalid argument"
msgstr "Maling argumento"

#: py/obj.c:92
msgid "Traceback (most recent call last):\n"
msgstr "Traceback (pinakahuling huling tawag): \n"

#: py/obj.c:96
msgid "  File \"%q\", line %d"
msgstr "  File \"%q\", line %d"

#: py/obj.c:98
msgid "  File \"%q\""
msgstr "  File \"%q\""

#: py/obj.c:102
msgid ", in %q\n"
msgstr ", sa %q\n"

#: py/obj.c:259
msgid "can't convert to int"
msgstr "hindi ma-convert sa int"

#: py/obj.c:262
#, c-format
msgid "can't convert %s to int"
msgstr "hindi ma-convert %s sa int"

#: py/obj.c:322
msgid "can't convert to float"
msgstr "hindi ma-convert sa float"

#: py/obj.c:325
#, c-format
msgid "can't convert %s to float"
msgstr "hindi ma-convert %s sa int"

#: py/obj.c:355
msgid "can't convert to complex"
msgstr "hindi ma-convert sa complex"

#: py/obj.c:358
#, c-format
msgid "can't convert %s to complex"
msgstr "hindi ma-convert %s sa complex"

#: py/obj.c:373
msgid "expected tuple/list"
msgstr "umaasa ng tuple/list"

#: py/obj.c:376
#, c-format
msgid "object '%s' is not a tuple or list"
msgstr "object '%s' ay hindi tuple o list"

#: py/obj.c:387
msgid "tuple/list has wrong length"
msgstr "mali ang haba ng tuple/list"

#: py/obj.c:389
#, c-format
msgid "requested length %d but object has length %d"
msgstr "hiniling ang haba %d ngunit may haba ang object na %d"

#: py/obj.c:402
msgid "indices must be integers"
msgstr "ang mga indeks ay dapat na integer"

#: py/obj.c:405
msgid "%q indices must be integers, not %s"
msgstr "%q indeks ay dapat integers, hindi %s"

#: py/obj.c:425
msgid "%q index out of range"
msgstr "%q indeks wala sa sakop"

#: py/obj.c:457
msgid "object has no len"
msgstr "object walang len"

#: py/obj.c:460
#, c-format
msgid "object of type '%s' has no len()"
msgstr "object na type '%s' walang len()"

#: py/obj.c:500
msgid "object does not support item deletion"
msgstr "ang object ay hindi sumusuporta sa pagbura ng item"

#: py/obj.c:503
#, c-format
msgid "'%s' object does not support item deletion"
msgstr "'%s' object ay hindi sumusuporta sa pagtanggal ng item"

#: py/obj.c:507
msgid "object is not subscriptable"
msgstr "ang bagay ay hindi maaaring ma-subscript"

#: py/obj.c:510
#, c-format
msgid "'%s' object is not subscriptable"
msgstr "'%s' object ay hindi maaaring i-subscript"

#: py/obj.c:514
msgid "object does not support item assignment"
msgstr "ang object na '%s' ay hindi maaaring i-subscript"

#: py/obj.c:517
#, c-format
msgid "'%s' object does not support item assignment"
msgstr "'%s' object hindi sumusuporta ng item assignment"

#: py/obj.c:548
msgid "object with buffer protocol required"
msgstr "object na may buffer protocol kinakailangan"

#: py/objarray.c:413 py/objstr.c:427 py/objstrunicode.c:191 py/objtuple.c:187
#: shared-bindings/nvm/ByteArray.c:85
msgid "only slices with step=1 (aka None) are supported"
msgstr "ang mga slices lamang na may hakbang = 1 (aka None) ang sinusuportahan"

#: py/objarray.c:426
msgid "lhs and rhs should be compatible"
msgstr "lhs at rhs ay dapat magkasundo"

#: py/objarray.c:444 shared-bindings/nvm/ByteArray.c:107
msgid "array/bytes required on right side"
msgstr "array/bytes kinakailangan sa kanang bahagi"

#: py/objcomplex.c:203
msgid "can't do truncated division of a complex number"
msgstr ""
"hindi maaaring gawin ang truncated division ng isang kumplikadong numero"

#: py/objcomplex.c:209
msgid "complex division by zero"
msgstr "kumplikadong dibisyon sa pamamagitan ng zero"

#: py/objcomplex.c:237
msgid "0.0 to a complex power"
msgstr "0.0 para sa complex power"

#: py/objdeque.c:107
msgid "full"
msgstr "puno"

#: py/objdeque.c:127
msgid "empty"
msgstr "walang laman"

#: py/objdict.c:315
msgid "popitem(): dictionary is empty"
msgstr "popitem(): dictionary ay walang laman"

#: py/objdict.c:358
msgid "dict update sequence has wrong length"
msgstr "may mali sa haba ng dict update sequence"

#: py/objfloat.c:308 py/parsenum.c:331
msgid "complex values not supported"
msgstr "kumplikadong values hindi sinusuportahan"

#: py/objgenerator.c:108
msgid "can't send non-None value to a just-started generator"
msgstr "hindi mapadala ang non-None value sa isang kaka umpisang generator"

#: py/objgenerator.c:126
msgid "generator already executing"
msgstr "insinasagawa na ng generator"

#: py/objgenerator.c:229
msgid "generator ignored GeneratorExit"
msgstr "hindi pinansin ng generator ang GeneratorExit"

#: py/objgenerator.c:251
msgid "can't pend throw to just-started generator"
msgstr "hindi mapadala ang send throw sa isang kaka umpisang generator"

#: py/objint.c:144
msgid "can't convert inf to int"
msgstr "hindi ma i-convert inf sa int"

#: py/objint.c:146
msgid "can't convert NaN to int"
msgstr "hindi ma i-convert NaN sa int"

#: py/objint.c:163
msgid "float too big"
msgstr "masyadong malaki ang float"

#: py/objint.c:328
msgid "long int not supported in this build"
msgstr "long int hindi sinusuportahan sa build na ito"

#: py/objint.c:334 py/objint.c:340 py/objint.c:350 py/objint.c:358
msgid "small int overflow"
msgstr "small int overflow"

#: py/objint_longlong.c:189 py/objint_mpz.c:283 py/runtime.c:486
msgid "negative power with no float support"
msgstr "negatibong power na walang float support"

#: py/objint_longlong.c:251
msgid "ulonglong too large"
msgstr "ulonglong masyadong malaki"

#: py/objint_mpz.c:267 py/runtime.c:396 py/runtime.c:411
msgid "negative shift count"
msgstr "negative shift count"

#: py/objint_mpz.c:336
msgid "pow() with 3 arguments requires integers"
msgstr "pow() na may 3 argumento kailangan ng integers"

#: py/objint_mpz.c:347
msgid "pow() 3rd argument cannot be 0"
msgstr "pow() 3rd argument ay hindi maaring 0"

#: py/objint_mpz.c:415
msgid "overflow converting long int to machine word"
msgstr "overflow nagcoconvert ng long int sa machine word"

#: py/objlist.c:273
msgid "pop from empty list"
msgstr "pop galing sa walang laman na list"

#: py/objnamedtuple.c:92
msgid "can't set attribute"
msgstr "hindi ma i-set ang attribute"

#: py/objobject.c:55
msgid "__new__ arg must be a user-type"
msgstr "__new__ arg ay dapat na user-type"

#: py/objrange.c:110
msgid "zero step"
msgstr "zero step"

#: py/objset.c:371
msgid "pop from an empty set"
msgstr "pop sa walang laman na set"

#: py/objslice.c:66
msgid "Length must be an int"
msgstr "Haba ay dapat int"

#: py/objslice.c:71
msgid "Length must be non-negative"
msgstr "Haba ay dapat hindi negatibo"

#: py/objslice.c:86 py/sequence.c:57
msgid "slice step cannot be zero"
msgstr "slice step ay hindi puedeng 0"

#: py/objslice.c:159
msgid "Cannot subclass slice"
msgstr "Hindi magawa ang sublcass slice"

#: py/objstr.c:261
msgid "bytes value out of range"
msgstr "bytes value wala sa sakop"

#: py/objstr.c:270
msgid "wrong number of arguments"
msgstr "mali ang bilang ng argumento"

#: py/objstr.c:467
msgid "join expects a list of str/bytes objects consistent with self object"
msgstr ""
"join umaaasang may listahan ng str/bytes objects na naalinsunod sa self "
"object"

#: py/objstr.c:542 py/objstr.c:647 py/objstr.c:1744
msgid "empty separator"
msgstr "walang laman na separator"

#: py/objstr.c:641
msgid "rsplit(None,n)"
msgstr "rsplit(None,n)"

#: py/objstr.c:713
msgid "substring not found"
msgstr "substring hindi nahanap"

#: py/objstr.c:770
msgid "start/end indices"
msgstr "start/end indeks"

#: py/objstr.c:931
msgid "bad format string"
msgstr "maling format ang string"

#: py/objstr.c:953
msgid "single '}' encountered in format string"
msgstr "isang '}' nasalubong sa format string"

#: py/objstr.c:992
msgid "bad conversion specifier"
msgstr "masamang pag convert na specifier"

#: py/objstr.c:996
msgid "end of format while looking for conversion specifier"
msgstr "sa huli ng format habang naghahanap sa conversion specifier"

#: py/objstr.c:998
#, c-format
msgid "unknown conversion specifier %c"
msgstr "hindi alam ang conversion specifier na %c"

#: py/objstr.c:1029
msgid "unmatched '{' in format"
msgstr "hindi tugma ang '{' sa format"

#: py/objstr.c:1036
msgid "expected ':' after format specifier"
msgstr "umaasa ng ':' pagkatapos ng format specifier"

#: py/objstr.c:1050
msgid ""
"can't switch from automatic field numbering to manual field specification"
msgstr ""
"hindi mapalitan ang awtomatikong field numbering sa manual field "
"specification"

#: py/objstr.c:1055 py/objstr.c:1083
msgid "tuple index out of range"
msgstr "indeks ng tuple wala sa sakop"

#: py/objstr.c:1071
msgid "attributes not supported yet"
msgstr "attributes hindi sinusuportahan"

#: py/objstr.c:1079
msgid ""
"can't switch from manual field specification to automatic field numbering"
msgstr ""
"hindi mapalitan ang manual field specification sa awtomatikong field "
"numbering"

#: py/objstr.c:1171
msgid "invalid format specifier"
msgstr "mali ang format specifier"

#: py/objstr.c:1192
msgid "sign not allowed in string format specifier"
msgstr "sign hindi maaring string format specifier"

#: py/objstr.c:1200
msgid "sign not allowed with integer format specifier 'c'"
msgstr "sign hindi maari sa integer format specifier 'c'"

#: py/objstr.c:1259
#, c-format
msgid "unknown format code '%c' for object of type '%s'"
msgstr "hindi alam ang format code '%c' para sa object na ang type ay '%s'"

#: py/objstr.c:1331
#, c-format
msgid "unknown format code '%c' for object of type 'float'"
msgstr "hindi alam ang format code '%c' sa object na ang type ay 'float'"

#: py/objstr.c:1343
msgid "'=' alignment not allowed in string format specifier"
msgstr "'=' Gindi pinapayagan ang alignment sa pag specify ng string format"

#: py/objstr.c:1367
#, c-format
msgid "unknown format code '%c' for object of type 'str'"
msgstr "hindi alam ang format ng code na '%c' para sa object ng type ay 'str'"

#: py/objstr.c:1415
msgid "format requires a dict"
msgstr "kailangan ng format ng dict"

#: py/objstr.c:1424
msgid "incomplete format key"
msgstr "hindi kumpleto ang format key"

#: py/objstr.c:1482
msgid "incomplete format"
msgstr "hindi kumpleto ang format"

#: py/objstr.c:1490
msgid "not enough arguments for format string"
msgstr "kulang sa arguments para sa format string"

#: py/objstr.c:1500
#, c-format
msgid "%%c requires int or char"
msgstr "%%c nangangailangan ng int o char"

#: py/objstr.c:1507
msgid "integer required"
msgstr "kailangan ng int"

#: py/objstr.c:1570
#, c-format
msgid "unsupported format character '%c' (0x%x) at index %d"
msgstr "hindi sinusuportahan ang format character na '%c' (0x%x) sa index %d"

#: py/objstr.c:1577
msgid "not all arguments converted during string formatting"
msgstr "hindi lahat ng arguments na i-convert habang string formatting"

#: py/objstr.c:2102
msgid "can't convert to str implicitly"
msgstr "hindi ma i-convert sa string ng walang pahiwatig"

#: py/objstr.c:2106
msgid "can't convert '%q' object to %q implicitly"
msgstr "hindi maaaring i-convert ang '%q' na bagay sa %q nang walang pahiwatig"

#: py/objstrunicode.c:134
#, c-format
msgid "string indices must be integers, not %s"
msgstr "ang indeks ng string ay dapat na integer, hindi %s"

#: py/objstrunicode.c:145 py/objstrunicode.c:164
msgid "string index out of range"
msgstr "indeks ng string wala sa sakop"

#: py/objtype.c:368
msgid "__init__() should return None"
msgstr "__init __ () dapat magbalik na None"

#: py/objtype.c:370
#, c-format
msgid "__init__() should return None, not '%s'"
msgstr "__init__() dapat magbalink na None, hindi '%s'"

#: py/objtype.c:633 py/objtype.c:1287 py/runtime.c:1065
msgid "unreadable attribute"
msgstr "hindi mabasa ang attribute"

#: py/objtype.c:878 py/runtime.c:653
msgid "object not callable"
msgstr "hindi matatawag ang object"

#: py/objtype.c:880 py/runtime.c:655
#, c-format
msgid "'%s' object is not callable"
msgstr "'%s' object hindi matatawag"

#: py/objtype.c:988
msgid "type takes 1 or 3 arguments"
msgstr "type kumuhuha ng 1 o 3 arguments"

#: py/objtype.c:999
msgid "cannot create instance"
msgstr "hindi magawa ang instance"

#: py/objtype.c:1001
msgid "cannot create '%q' instances"
msgstr "hindi magawa '%q' instances"

#: py/objtype.c:1059
msgid "can't add special method to already-subclassed class"
msgstr ""
"hindi madagdag ang isang espesyal na method sa isang na i-subclass na class"

#: py/objtype.c:1103 py/objtype.c:1109
msgid "type is not an acceptable base type"
msgstr "hindi puede ang type para sa base type"

#: py/objtype.c:1112
msgid "type '%q' is not an acceptable base type"
msgstr "hindi maari ang type na '%q' para sa base type"

#: py/objtype.c:1149
msgid "multiple inheritance not supported"
msgstr "maraming inhertance hindi sinusuportahan"

#: py/objtype.c:1176
msgid "multiple bases have instance lay-out conflict"
msgstr "maraming bases ay may instance lay-out conflict"

#: py/objtype.c:1217
msgid "first argument to super() must be type"
msgstr "unang argument ng super() ay dapat type"

#: py/objtype.c:1382
msgid "issubclass() arg 2 must be a class or a tuple of classes"
msgstr "issubclass() arg 2 ay dapat na class o tuple ng classes"

#: py/objtype.c:1396
msgid "issubclass() arg 1 must be a class"
msgstr "issubclass() arg 1 ay dapat na class"

#: py/parse.c:726
msgid "constant must be an integer"
msgstr "constant ay dapat na integer"

#: py/parse.c:868
msgid "Unable to init parser"
msgstr "Hindi ma-init ang parser"

#: py/parse.c:1170
msgid "unexpected indent"
msgstr "hindi inaasahang indent"

#: py/parse.c:1173
msgid "unindent does not match any outer indentation level"
msgstr "unindent hindi tugma sa indentation level sa labas"

#: py/parsenum.c:60
msgid "int() arg 2 must be >= 2 and <= 36"
msgstr "int() arg 2 ay dapat >=2 at <= 36"

#: py/parsenum.c:151
msgid "invalid syntax for integer"
msgstr "maling sintaks sa integer"

#: py/parsenum.c:155
#, c-format
msgid "invalid syntax for integer with base %d"
msgstr "maling sintaks sa integer na may base %d"

#: py/parsenum.c:339
msgid "invalid syntax for number"
msgstr "maling sintaks sa number"

#: py/parsenum.c:342
msgid "decimal numbers not supported"
msgstr "decimal numbers hindi sinusuportahan"

#: py/persistentcode.c:223
msgid ""
"Incompatible .mpy file. Please update all .mpy files. See http://adafru.it/"
"mpy-update for more info."
msgstr ""
".mpy file hindi compatible. Maaring i-update lahat ng .mpy files. See http://"
"adafru.it/mpy-update for more info."

#: py/persistentcode.c:326
msgid "can only save bytecode"
msgstr "maaring i-save lamang ang bytecode"

#: py/runtime.c:206
msgid "name not defined"
msgstr "name hindi na define"

#: py/runtime.c:209
msgid "name '%q' is not defined"
msgstr "name '%q' ay hindi defined"

#: py/runtime.c:304 py/runtime.c:611
msgid "unsupported type for operator"
msgstr "hindi sinusuportahang type para sa operator"

#: py/runtime.c:307
msgid "unsupported type for %q: '%s'"
msgstr "hindi sinusuportahang type para sa %q: '%s'"

#: py/runtime.c:614
msgid "unsupported types for %q: '%s', '%s'"
msgstr "hindi sinusuportahang type para sa %q: '%s', '%s'"

#: py/runtime.c:881 py/runtime.c:888 py/runtime.c:945
msgid "wrong number of values to unpack"
msgstr "maling number ng value na i-unpack"

#: py/runtime.c:883 py/runtime.c:947
#, c-format
msgid "need more than %d values to unpack"
msgstr "kailangan ng higit sa %d na halaga upang i-unpack"

#: py/runtime.c:890
#, c-format
msgid "too many values to unpack (expected %d)"
msgstr "masyadong maraming values para i-unpact (umaasa ng %d)"

#: py/runtime.c:984
msgid "argument has wrong type"
msgstr "may maling type ang argument"

#: py/runtime.c:986
msgid "argument should be a '%q' not a '%q'"
msgstr "argument ay dapat na '%q' hindi '%q'"

#: py/runtime.c:1123 py/runtime.c:1197 shared-bindings/_pixelbuf/__init__.c:106
msgid "no such attribute"
msgstr "walang ganoon na attribute"

#: py/runtime.c:1128
msgid "type object '%q' has no attribute '%q'"
msgstr "type object '%q' ay walang attribute '%q'"

#: py/runtime.c:1132 py/runtime.c:1200
msgid "'%s' object has no attribute '%q'"
msgstr "'%s' object ay walang attribute '%q'"

#: py/runtime.c:1238
msgid "object not iterable"
msgstr "object hindi ma i-iterable"

#: py/runtime.c:1241
#, c-format
msgid "'%s' object is not iterable"
msgstr "'%s' object ay hindi ma i-iterable"

#: py/runtime.c:1260 py/runtime.c:1296
msgid "object not an iterator"
msgstr "object ay hindi iterator"

#: py/runtime.c:1262 py/runtime.c:1298
#, c-format
msgid "'%s' object is not an iterator"
msgstr "'%s' object ay hindi iterator"

#: py/runtime.c:1401
msgid "exceptions must derive from BaseException"
msgstr "ang mga exceptions ay dapat makuha mula sa BaseException"

#: py/runtime.c:1430
msgid "cannot import name %q"
msgstr "hindi ma-import ang name %q"

#: py/runtime.c:1535
msgid "memory allocation failed, heap is locked"
msgstr "abigo ang paglalaan ng memorya, ang heap ay naka-lock"

#: py/runtime.c:1539
#, c-format
msgid "memory allocation failed, allocating %u bytes"
msgstr "nabigo ang paglalaan ng memorya, paglalaan ng %u bytes"

#: py/runtime.c:1620
msgid "maximum recursion depth exceeded"
msgstr "lumagpas ang maximum recursion depth"

#: py/sequence.c:264
msgid "object not in sequence"
msgstr "object wala sa sequence"

#: py/stream.c:96
msgid "stream operation not supported"
msgstr "stream operation hindi sinusuportahan"

#: py/stream.c:254
msgid "string not supported; use bytes or bytearray"
msgstr "string hindi supportado; gumamit ng bytes o kaya bytearray"

#: py/stream.c:289
msgid "length argument not allowed for this type"
msgstr "length argument ay walang pahintulot sa ganitong type"

#: py/vm.c:255
msgid "local variable referenced before assignment"
msgstr "local variable na reference bago na i-assign"

#: py/vm.c:1142
msgid "no active exception to reraise"
msgstr "walang aktibong exception para i-reraise"

#: py/vm.c:1284
msgid "byte code not implemented"
msgstr "byte code hindi pa implemented"

#: shared-bindings/_pixelbuf/PixelBuf.c:101
#, c-format
msgid "byteorder is not an instance of ByteOrder (got a %s)"
msgstr ""

#: shared-bindings/_pixelbuf/PixelBuf.c:106
#, c-format
msgid "Can not use dotstar with %s"
msgstr ""

#: shared-bindings/_pixelbuf/PixelBuf.c:118
msgid "rawbuf is not the same size as buf"
msgstr ""

#: shared-bindings/_pixelbuf/PixelBuf.c:123
#, c-format
msgid "buf is too small. need %d bytes"
msgstr ""

#: shared-bindings/_pixelbuf/PixelBuf.c:129
msgid "write_args must be a list, tuple, or None"
msgstr ""

#: shared-bindings/_pixelbuf/PixelBuf.c:394
#, fuzzy
msgid "Only slices with step=1 (aka None) are supported"
msgstr "ang mga slices lamang na may hakbang = 1 (aka None) ang sinusuportahan"

#: shared-bindings/_pixelbuf/PixelBuf.c:396
#, fuzzy
msgid "Range out of bounds"
msgstr "wala sa sakop ang address"

#: shared-bindings/_pixelbuf/PixelBuf.c:405
msgid "tuple/list required on RHS"
msgstr ""

#: shared-bindings/_pixelbuf/PixelBuf.c:421
#, c-format
msgid "Unmatched number of items on RHS (expected %d, got %d)."
msgstr ""

#: shared-bindings/_pixelbuf/PixelBuf.c:444
msgid "Pixel beyond bounds of buffer"
msgstr ""

#: shared-bindings/_pixelbuf/__init__.c:112
#, fuzzy
msgid "readonly attribute"
msgstr "hindi mabasa ang attribute"

#: shared-bindings/_stage/Layer.c:71
msgid "graphic must be 2048 bytes long"
msgstr "graphic ay dapat 2048 bytes ang haba"

#: shared-bindings/_stage/Layer.c:77 shared-bindings/_stage/Text.c:75
msgid "palette must be 32 bytes long"
msgstr "ang palette ay dapat 32 bytes ang haba"

#: shared-bindings/_stage/Layer.c:84
msgid "map buffer too small"
msgstr "masyadong maliit ang buffer map"

#: shared-bindings/_stage/Text.c:69
msgid "font must be 2048 bytes long"
msgstr "font ay dapat 2048 bytes ang haba"

#: shared-bindings/_stage/Text.c:81
msgid "chars buffer too small"
msgstr "masyadong maliit ang buffer"

#: shared-bindings/analogio/AnalogOut.c:118
msgid "AnalogOut is only 16 bits. Value must be less than 65536."
msgstr "AnalogOut ay 16 bits. Value ay dapat hindi hihigit pa sa 65536."

#: shared-bindings/audiobusio/I2SOut.c:222
#: shared-bindings/audioio/AudioOut.c:223
msgid "Not playing"
msgstr "Hindi playing"

#: shared-bindings/audiobusio/PDMIn.c:124
msgid "Bit depth must be multiple of 8."
msgstr "Bit depth ay dapat multiple ng 8."

#: shared-bindings/audiobusio/PDMIn.c:128
msgid "Oversample must be multiple of 8."
msgstr "Oversample ay dapat multiple ng 8."

#: shared-bindings/audiobusio/PDMIn.c:136
msgid "Microphone startup delay must be in range 0.0 to 1.0"
msgstr "Ang delay ng startup ng mikropono ay dapat na nasa 0.0 hanggang 1.0"

#: shared-bindings/audiobusio/PDMIn.c:193
msgid "destination_length must be an int >= 0"
msgstr "ang destination_length ay dapat na isang int >= 0"

#: shared-bindings/audiobusio/PDMIn.c:199
msgid "Cannot record to a file"
msgstr "Hindi ma-record sa isang file"

#: shared-bindings/audiobusio/PDMIn.c:202
msgid "Destination capacity is smaller than destination_length."
msgstr ""
"Ang kapasidad ng destinasyon ay mas maliit kaysa sa destination_length."

#: shared-bindings/audiobusio/PDMIn.c:206
msgid "destination buffer must be an array of type 'H' for bit_depth = 16"
msgstr ""
"ang destination buffer ay dapat na isang array ng uri 'H' para sa bit_depth "
"= 16"

#: shared-bindings/audiobusio/PDMIn.c:208
msgid ""
"destination buffer must be a bytearray or array of type 'B' for bit_depth = 8"
msgstr ""
"ang destination buffer ay dapat na isang bytearray o array ng uri na 'B' "
"para sa bit_depth = 8"

#: shared-bindings/audioio/Mixer.c:91
msgid "Invalid voice count"
msgstr "Maling bilang ng voice"

#: shared-bindings/audioio/Mixer.c:96
msgid "Invalid channel count"
msgstr "Maling bilang ng channel"

#: shared-bindings/audioio/Mixer.c:100
msgid "Sample rate must be positive"
msgstr "Sample rate ay dapat positibo"

#: shared-bindings/audioio/Mixer.c:104
msgid "bits_per_sample must be 8 or 16"
msgstr "bits_per_sample ay dapat 8 o 16"

#: shared-bindings/audioio/RawSample.c:95
msgid ""
"sample_source buffer must be a bytearray or array of type 'h', 'H', 'b' or "
"'B'"
msgstr ""
"ang sample_source buffer ay dapat na isang bytearray o array ng uri na 'h', "
"'H', 'b' o'B'"

#: shared-bindings/audioio/RawSample.c:101
msgid "buffer must be a bytes-like object"
msgstr "buffer ay dapat bytes-like object"

#: shared-bindings/audioio/WaveFile.c:78
#: shared-bindings/displayio/OnDiskBitmap.c:87
msgid "file must be a file opened in byte mode"
msgstr "file ay dapat buksan sa byte mode"

#: shared-bindings/bitbangio/I2C.c:109 shared-bindings/bitbangio/SPI.c:119
#: shared-bindings/busio/SPI.c:130
msgid "Function requires lock"
msgstr "Function nangangailangan ng lock"

#: shared-bindings/bitbangio/I2C.c:193 shared-bindings/busio/I2C.c:207
msgid "Buffer must be at least length 1"
msgstr "Buffer dapat ay hindi baba sa 1 na haba"

#: shared-bindings/bitbangio/SPI.c:149 shared-bindings/busio/SPI.c:172
msgid "Invalid polarity"
msgstr "Mali ang polarity"

#: shared-bindings/bitbangio/SPI.c:153 shared-bindings/busio/SPI.c:176
msgid "Invalid phase"
msgstr "Mali ang phase"

#: shared-bindings/bitbangio/SPI.c:157 shared-bindings/busio/SPI.c:180
msgid "Invalid number of bits"
msgstr "Mali ang bilang ng bits"

#: shared-bindings/bitbangio/SPI.c:282 shared-bindings/busio/SPI.c:345
msgid "buffer slices must be of equal length"
msgstr "aarehas na haba dapat ang buffer slices"

#: shared-bindings/bleio/Address.c:115
#, c-format
msgid "Address is not %d bytes long or is in wrong format"
msgstr ""

#: shared-bindings/bleio/Address.c:122
#, fuzzy, c-format
msgid "Address must be %d bytes long"
msgstr "ang palette ay dapat 32 bytes ang haba"

#: shared-bindings/bleio/Characteristic.c:74
#: shared-bindings/bleio/Descriptor.c:86 shared-bindings/bleio/Service.c:66
#, fuzzy
msgid "Expected a UUID"
msgstr "Umasa ng %q"

#: shared-bindings/bleio/CharacteristicBuffer.c:39
#, fuzzy
msgid "Not connected"
msgstr "Hindi maka connect sa AP"

#: shared-bindings/bleio/CharacteristicBuffer.c:74
#, fuzzy
msgid "timeout must be >= 0.0"
msgstr "bits ay dapat walo (8)"

#: shared-bindings/bleio/CharacteristicBuffer.c:79
#, fuzzy
msgid "buffer_size must be >= 1"
msgstr "aarehas na haba dapat ang buffer slices"

#: shared-bindings/bleio/CharacteristicBuffer.c:83
#, fuzzy
msgid "Expected a Characteristic"
msgstr "Hindi mabasa and Characteristic."

#: shared-bindings/bleio/CharacteristicBuffer.c:138
msgid "CharacteristicBuffer writing not provided"
msgstr ""

#: shared-bindings/bleio/CharacteristicBuffer.c:147
msgid "Not connected."
msgstr ""

#: shared-bindings/bleio/Device.c:210
msgid "Can't add services in Central mode"
msgstr "Hindi maarang maglagay ng service sa Central mode"

#: shared-bindings/bleio/Device.c:226
msgid "Can't connect in Peripheral mode"
msgstr "Hindi maconnect sa Peripheral mode"

#: shared-bindings/bleio/Device.c:256
msgid "Can't change the name in Central mode"
msgstr "Hindi mapalitan ang pangalan sa Central mode"

#: shared-bindings/bleio/Device.c:277 shared-bindings/bleio/Device.c:313
msgid "Can't advertise in Central mode"
msgstr "Hindi ma advertise habang nasa Central mode"

#: shared-bindings/bleio/Peripheral.c:106
msgid "services includes an object that is not a Service"
msgstr ""

#: shared-bindings/bleio/Peripheral.c:119
#, fuzzy
msgid "name must be a string"
msgstr "ang keywords dapat strings"

#: shared-bindings/bleio/Service.c:84
msgid "characteristics includes an object that is not a Characteristic"
msgstr ""

#: shared-bindings/bleio/Service.c:90
msgid "Characteristic UUID doesn't match Service UUID"
msgstr ""

#: shared-bindings/bleio/UUID.c:66
msgid "UUID integer value not in range 0 to 0xffff"
msgstr ""

#: shared-bindings/bleio/UUID.c:91
msgid "UUID string not 'xxxxxxxx-xxxx-xxxx-xxxx-xxxxxxxxxxxx'"
msgstr ""

#: shared-bindings/bleio/UUID.c:103
msgid "UUID value is not str, int or byte buffer"
msgstr ""

#: shared-bindings/bleio/UUID.c:107
#, fuzzy
msgid "Byte buffer must be 16 bytes."
msgstr "buffer ay dapat bytes-like object"

#: shared-bindings/bleio/UUID.c:151
msgid "not a 128-bit UUID"
msgstr ""

#: shared-bindings/busio/I2C.c:117
msgid "Function requires lock."
msgstr "Kailangan ng lock ang function."

#: shared-bindings/busio/UART.c:103
msgid "bits must be 7, 8 or 9"
msgstr "bits ay dapat 7, 8 o 9"

#: shared-bindings/busio/UART.c:115
msgid "stop must be 1 or 2"
msgstr "stop dapat 1 o 2"

#: shared-bindings/busio/UART.c:120
msgid "timeout >100 (units are now seconds, not msecs)"
msgstr "timeout >100 (units ay seconds, hindi na msecs)"

#: shared-bindings/digitalio/DigitalInOut.c:211
msgid "Invalid direction."
msgstr "Mali ang direksyon."

#: shared-bindings/digitalio/DigitalInOut.c:240
msgid "Cannot set value when direction is input."
msgstr "Hindi ma i-set ang value kapag ang direksyon ay input."

#: shared-bindings/digitalio/DigitalInOut.c:266
#: shared-bindings/digitalio/DigitalInOut.c:281
msgid "Drive mode not used when direction is input."
msgstr "Drive mode ay hindi ginagamit kapag ang direksyon ay input."

#: shared-bindings/digitalio/DigitalInOut.c:314
#: shared-bindings/digitalio/DigitalInOut.c:331
msgid "Pull not used when direction is output."
msgstr "Pull hindi ginagamit kapag ang direksyon ay output."

#: shared-bindings/digitalio/DigitalInOut.c:340
msgid "Unsupported pull value."
msgstr "Hindi suportado ang pull value."

#: shared-bindings/displayio/Bitmap.c:84 shared-bindings/displayio/Shape.c:88
msgid "y should be an int"
msgstr "y ay dapat int"

#: shared-bindings/displayio/Bitmap.c:89
msgid "row buffer must be a bytearray or array of type 'b' or 'B'"
msgstr "ang row buffer ay dapat bytearray o array na type ‘b’ or ‘B’"

#: shared-bindings/displayio/Bitmap.c:94
msgid "row data must be a buffer"
msgstr "row data ay dapat na buffer"

#: shared-bindings/displayio/ColorConverter.c:72
msgid "color should be an int"
msgstr "color ay dapat na int"

#: shared-bindings/displayio/Display.c:119
msgid "Too many displays"
msgstr ""

#: shared-bindings/displayio/Display.c:138
msgid "Must be a Group subclass."
msgstr ""

#: shared-bindings/displayio/FourWire.c:93
#: shared-bindings/displayio/ParallelBus.c:98
msgid "Too many display busses"
msgstr ""

#: shared-bindings/displayio/FourWire.c:106
#: shared-bindings/displayio/ParallelBus.c:110
msgid "displayio is a work in progress"
msgstr "displayio ay nasa gitna ng konstruksiyon"

#: shared-bindings/displayio/Group.c:62
msgid "Group must have size at least 1"
msgstr "Group dapat ay hindi baba sa 1 na haba"

#: shared-bindings/displayio/Palette.c:93
msgid "color buffer must be a bytearray or array of type 'b' or 'B'"
msgstr "ang color buffer ay dapat bytearray o array na type ‘b’ or ‘B’"

#: shared-bindings/displayio/Palette.c:99
msgid "color buffer must be 3 bytes (RGB) or 4 bytes (RGB + pad byte)"
msgstr "color buffer ay dapat na 3 bytes (RGB) o 4 bytes (RGB + pad byte)"

#: shared-bindings/displayio/Palette.c:103
msgid "color must be between 0x000000 and 0xffffff"
msgstr "color ay dapat mula sa 0x000000 hangang 0xffffff"

#: shared-bindings/displayio/Palette.c:107
msgid "color buffer must be a buffer or int"
msgstr "color buffer ay dapat buffer or int"

#: shared-bindings/displayio/Palette.c:120
#: shared-bindings/displayio/Palette.c:134
msgid "palette_index should be an int"
msgstr "palette_index ay dapat na int"

#: shared-bindings/displayio/Shape.c:92
#, fuzzy
msgid "start_x should be an int"
msgstr "y ay dapat int"

#: shared-bindings/displayio/Shape.c:96
#, fuzzy
msgid "end_x should be an int"
msgstr "y ay dapat int"

#: shared-bindings/displayio/Sprite.c:49
msgid "position must be 2-tuple"
msgstr "position ay dapat 2-tuple"

#: shared-bindings/displayio/Sprite.c:102
msgid "unsupported bitmap type"
msgstr "Hindi supportadong tipo ng bitmap"

#: shared-bindings/displayio/Sprite.c:167
msgid "pixel_shader must be displayio.Palette or displayio.ColorConverter"
msgstr "pixel_shader ay dapat displayio.Palette o displayio.ColorConverter"

#: shared-bindings/gamepad/GamePad.c:100
msgid "too many arguments"
msgstr "masyadong maraming argumento"

#: shared-bindings/gamepad/GamePad.c:104
msgid "expected a DigitalInOut"
msgstr "umasa ng DigitalInOut"

#: shared-bindings/i2cslave/I2CSlave.c:95
msgid "can't convert address to int"
msgstr "hindi ma i-convert ang address sa INT"

#: shared-bindings/i2cslave/I2CSlave.c:98
msgid "address out of bounds"
msgstr "wala sa sakop ang address"

#: shared-bindings/i2cslave/I2CSlave.c:104
msgid "addresses is empty"
msgstr "walang laman ang address"

#: shared-bindings/microcontroller/Pin.c:89
#: shared-bindings/neopixel_write/__init__.c:67
#: shared-bindings/pulseio/PulseOut.c:76
msgid "Expected a %q"
msgstr "Umasa ng %q"

#: shared-bindings/microcontroller/Pin.c:100
msgid "%q in use"
msgstr "%q ay ginagamit"

#: shared-bindings/microcontroller/__init__.c:126
msgid "Invalid run mode."
msgstr "Mali ang run mode."

#: shared-bindings/multiterminal/__init__.c:68
msgid "Stream missing readinto() or write() method."
msgstr "Stream kulang ng readinto() o write() method."

#: shared-bindings/nvm/ByteArray.c:99
msgid "Slice and value different lengths."
msgstr "Slice at value iba't ibang haba."

#: shared-bindings/nvm/ByteArray.c:104
msgid "Array values should be single bytes."
msgstr "Array values ay dapat single bytes."

#: shared-bindings/nvm/ByteArray.c:111 shared-bindings/nvm/ByteArray.c:141
msgid "Unable to write to nvm."
msgstr "Hindi ma i-sulat sa NVM."

#: shared-bindings/nvm/ByteArray.c:137
msgid "Bytes must be between 0 and 255."
msgstr "Sa gitna ng 0 o 255 dapat ang bytes."

#: shared-bindings/os/__init__.c:200
msgid "No hardware random available"
msgstr "Walang magagamit na hardware random"

#: shared-bindings/pulseio/PWMOut.c:162
msgid ""
"PWM duty_cycle must be between 0 and 65535 inclusive (16 bit resolution)"
msgstr "PWM duty_cycle ay dapat sa loob ng 0 at 65535 (16 bit resolution)"

#: shared-bindings/pulseio/PWMOut.c:193
msgid ""
"PWM frequency not writable when variable_frequency is False on construction."
msgstr ""
"PWM frequency hindi writable kapag variable_frequency ay False sa pag buo."

#: shared-bindings/pulseio/PulseIn.c:272
msgid "Cannot delete values"
msgstr "Hindi mabura ang values"

#: shared-bindings/pulseio/PulseIn.c:278
msgid "Slices not supported"
msgstr "Hindi suportado ang Slices"

#: shared-bindings/pulseio/PulseIn.c:284
msgid "index must be int"
msgstr "index ay dapat int"

#: shared-bindings/pulseio/PulseIn.c:290
msgid "Read-only"
msgstr "Basahin-lamang"

#: shared-bindings/pulseio/PulseOut.c:135
msgid "Array must contain halfwords (type 'H')"
msgstr "May halfwords (type 'H') dapat ang array"

#: shared-bindings/random/__init__.c:92 shared-bindings/random/__init__.c:100
msgid "stop not reachable from start"
msgstr "stop hindi maabot sa simula"

#: shared-bindings/random/__init__.c:111
msgid "step must be non-zero"
msgstr "step ay dapat hindi zero"

#: shared-bindings/random/__init__.c:114
msgid "invalid step"
msgstr "mali ang step"

#: shared-bindings/random/__init__.c:146
msgid "empty sequence"
msgstr "walang laman ang sequence"

#: shared-bindings/rtc/RTC.c:40 shared-bindings/rtc/RTC.c:44
#: shared-bindings/time/__init__.c:190
msgid "RTC is not supported on this board"
msgstr "Hindi supportado ang RTC sa board na ito"

#: shared-bindings/rtc/RTC.c:52
msgid "RTC calibration is not supported on this board"
msgstr "RTC calibration ay hindi supportado ng board na ito"

#: shared-bindings/socket/__init__.c:516 shared-module/network/__init__.c:81
msgid "no available NIC"
msgstr "walang magagamit na NIC"

#: shared-bindings/storage/__init__.c:77
msgid "filesystem must provide mount method"
msgstr "ang filesystem dapat mag bigay ng mount method"

#: shared-bindings/supervisor/__init__.c:93
msgid "Brightness must be between 0 and 255"
msgstr "Ang liwanag ay dapat sa gitna ng 0 o 255"

#: shared-bindings/supervisor/__init__.c:119
msgid "Stack size must be at least 256"
msgstr "Ang laki ng stack ay dapat na hindi bababa sa 256"

#: shared-bindings/time/__init__.c:78
msgid "sleep length must be non-negative"
msgstr "sleep length ay dapat hindi negatibo"

#: shared-bindings/time/__init__.c:88
msgid "time.struct_time() takes exactly 1 argument"
msgstr "time.struct_time() kumukuha ng 1 argument"

#: shared-bindings/time/__init__.c:91
msgid "time.struct_time() takes a 9-sequence"
msgstr "time.struct_time() kumukuha ng 9-sequence"

#: shared-bindings/time/__init__.c:169 shared-bindings/time/__init__.c:263
msgid "Tuple or struct_time argument required"
msgstr "Tuple o struct_time argument kailangan"

#: shared-bindings/time/__init__.c:174 shared-bindings/time/__init__.c:268
msgid "function takes exactly 9 arguments"
msgstr "function kumukuha ng 9 arguments"

#: shared-bindings/time/__init__.c:239 shared-bindings/time/__init__.c:272
msgid "timestamp out of range for platform time_t"
msgstr "wala sa sakop ng timestamp ang platform time_t"

#: shared-bindings/touchio/TouchIn.c:173
msgid "threshold must be in the range 0-65536"
msgstr "ang threshold ay dapat sa range 0-65536"

#: shared-bindings/util.c:38
msgid ""
"Object has been deinitialized and can no longer be used. Create a new object."
msgstr ""
"Object ay deinitialized at hindi na magagamit. Lumikha ng isang bagong "
"Object."

#: shared-module/_pixelbuf/PixelBuf.c:69
#, c-format
msgid "Expected tuple of length %d, got %d"
msgstr ""

#: shared-module/audioio/Mixer.c:47 shared-module/audioio/WaveFile.c:117
msgid "Couldn't allocate first buffer"
msgstr "Hindi ma-iallocate ang first buffer"

#: shared-module/audioio/Mixer.c:53 shared-module/audioio/WaveFile.c:123
msgid "Couldn't allocate second buffer"
msgstr "Hindi ma-iallocate ang second buffer"

#: shared-module/audioio/Mixer.c:82
msgid "Voice index too high"
msgstr "Index ng Voice ay masyadong mataas"

#: shared-module/audioio/Mixer.c:85
msgid "The sample's sample rate does not match the mixer's"
msgstr "Ang sample rate ng sample ay hindi tugma sa mixer"

#: shared-module/audioio/Mixer.c:88
msgid "The sample's channel count does not match the mixer's"
msgstr "Ang channel count ng sample ay hindi tugma sa mixer"

#: shared-module/audioio/Mixer.c:91
msgid "The sample's bits_per_sample does not match the mixer's"
msgstr "Ang bits_per_sample ng sample ay hindi tugma sa mixer"

#: shared-module/audioio/Mixer.c:100
msgid "The sample's signedness does not match the mixer's"
msgstr "Ang signedness ng sample hindi tugma sa mixer"

#: shared-module/audioio/WaveFile.c:61
msgid "Invalid wave file"
msgstr "May hindi tama sa wave file"

#: shared-module/audioio/WaveFile.c:69
msgid "Invalid format chunk size"
msgstr "Mali ang format ng chunk size"

#: shared-module/audioio/WaveFile.c:83
msgid "Unsupported format"
msgstr "Hindi supportadong format"

#: shared-module/audioio/WaveFile.c:99
msgid "Data chunk must follow fmt chunk"
msgstr "Dapat sunurin ng Data chunk ang fmt chunk"

#: shared-module/audioio/WaveFile.c:107
msgid "Invalid file"
msgstr "Mali ang file"

#: shared-module/bitbangio/I2C.c:58
msgid "Clock stretch too long"
msgstr "Masyadong mahaba ang Clock stretch"

#: shared-module/bitbangio/SPI.c:44
msgid "Clock pin init failed."
msgstr "Nabigo sa pag init ng Clock pin."

#: shared-module/bitbangio/SPI.c:50
msgid "MOSI pin init failed."
msgstr "Hindi ma-initialize ang MOSI pin."

#: shared-module/bitbangio/SPI.c:61
msgid "MISO pin init failed."
msgstr "Hindi ma-initialize ang MISO pin."

#: shared-module/bitbangio/SPI.c:121
msgid "Cannot write without MOSI pin."
msgstr "Hindi maaring isulat kapag walang MOSI pin."

#: shared-module/bitbangio/SPI.c:176
msgid "Cannot read without MISO pin."
msgstr "Hindi maaring mabasa kapag walang MISO pin."

#: shared-module/bitbangio/SPI.c:240
msgid "Cannot transfer without MOSI and MISO pins."
msgstr "Hindi maaaring ilipat kapag walang MOSI at MISO pin."

#: shared-module/displayio/Bitmap.c:49
msgid "Only bit maps of 8 bit color or less are supported"
msgstr "Tanging bit maps na may 8 bit color o mas mababa ang supportado"

#: shared-module/displayio/Bitmap.c:69
msgid "row must be packed and word aligned"
msgstr "row ay dapat packed at ang word nakahanay"

#: shared-module/displayio/Display.c:62
#, fuzzy
msgid "Unsupported display bus type"
msgstr "Hindi supportadong tipo ng bitmap"

#: shared-module/displayio/Group.c:39
msgid "Group full"
msgstr "Puno ang group"

#: shared-module/displayio/Group.c:46
msgid "Layer must be a Group or Sprite subclass."
msgstr ""

#: shared-module/displayio/Group.c:55
msgid "Group empty"
msgstr "Walang laman ang group"

#: shared-module/displayio/OnDiskBitmap.c:49
msgid "Invalid BMP file"
msgstr "Mali ang BMP file"

#: shared-module/displayio/OnDiskBitmap.c:59
#, c-format
msgid "Only Windows format, uncompressed BMP supported %d"
msgstr "Tanging Windows format, uncompressed BMP lamang ang supportado %d"

#: shared-module/displayio/OnDiskBitmap.c:64
#, c-format
msgid "Only true color (24 bpp or higher) BMP supported %x"
msgstr "Dapat true color (24 bpp o mas mataas) BMP lamang ang supportado %x"

#: shared-module/displayio/Shape.c:60
#, fuzzy
msgid "y value out of bounds"
msgstr "wala sa sakop ang address"

#: shared-module/displayio/Shape.c:63
#, fuzzy
msgid "x value out of bounds"
msgstr "wala sa sakop ang address"

#: shared-module/displayio/Shape.c:67
#, c-format
msgid "Maximum x value when mirrored is %d"
msgstr ""

#: shared-module/storage/__init__.c:155
msgid "Cannot remount '/' when USB is active."
msgstr "Hindi ma-remount '/' kapag aktibo ang USB."

#: shared-module/struct/__init__.c:39
msgid "'S' and 'O' are not supported format types"
msgstr "Ang 'S' at 'O' ay hindi suportadong uri ng format"

#: shared-module/struct/__init__.c:136
msgid "too many arguments provided with the given format"
msgstr "masyadong maraming mga argumento na ibinigay sa ibinigay na format"

#: shared-module/struct/__init__.c:179
#, fuzzy
msgid "buffer size must match format"
msgstr "aarehas na haba dapat ang buffer slices"

#: shared-module/usb_hid/Device.c:45
#, c-format
msgid "Buffer incorrect size. Should be %d bytes."
msgstr "Mali ang size ng buffer. Dapat %d bytes."

#: shared-module/usb_hid/Device.c:53
msgid "USB Busy"
msgstr "Busy ang USB"

#: shared-module/usb_hid/Device.c:59
msgid "USB Error"
msgstr "May pagkakamali ang USB"

#: supervisor/shared/board_busses.c:62
msgid "No default I2C bus"
msgstr "Walang default na I2C bus"

#: supervisor/shared/board_busses.c:91
msgid "No default SPI bus"
msgstr "Walang default SPI bus"

#: supervisor/shared/board_busses.c:118
msgid "No default UART bus"
msgstr "Walang default UART bus"

#: supervisor/shared/safe_mode.c:97
msgid "You requested starting safe mode by "
msgstr "Ikaw ang humiling sa safe mode sa pamamagitan ng "

#: supervisor/shared/safe_mode.c:100
msgid "To exit, please reset the board without "
msgstr "Para lumabas, paki-reset ang board na wala ang "

#: supervisor/shared/safe_mode.c:107
msgid ""
"You are running in safe mode which means something unanticipated happened.\n"
msgstr "Ikaw ay tumatakbo sa safe mode dahil may masamang nangyari.\n"

#: supervisor/shared/safe_mode.c:109
msgid ""
"Looks like our core CircuitPython code crashed hard. Whoops!\n"
"Please file an issue at https://github.com/adafruit/circuitpython/issues\n"
" with the contents of your CIRCUITPY drive and this message:\n"
msgstr ""
"Mukhang ang core CircuitPython code nag crash. Ay!\n"
"Maaring mag file ng issue sa https://github.com/adafruit/circuitpython/"
"issues\n"
"kasama ng laman ng iyong CIRCUITPY drive at ang message na ito:\n"

#: supervisor/shared/safe_mode.c:111
msgid "Crash into the HardFault_Handler.\n"
msgstr "Nagcrash sa HardFault_Handler.\n"

#: supervisor/shared/safe_mode.c:113
msgid "MicroPython NLR jump failed. Likely memory corruption.\n"
msgstr "CircuitPython NLR jump nabigo. Maaring memory corruption.\n"

#: supervisor/shared/safe_mode.c:115
msgid "MicroPython fatal error.\n"
msgstr "CircuitPython fatal na pagkakamali.\n"

#: supervisor/shared/safe_mode.c:118
msgid ""
"The microcontroller's power dipped. Please make sure your power supply "
"provides\n"
"enough power for the whole circuit and press reset (after ejecting "
"CIRCUITPY).\n"
msgstr ""
"Ang kapangyarihan ng mikrokontroller ay bumaba. Mangyaring suriin ang power "
"supply \n"
"pindutin ang reset (pagkatapos i-eject ang CIRCUITPY).\n"

#: supervisor/shared/safe_mode.c:120
msgid ""
"The CircuitPython heap was corrupted because the stack was too small.\n"
"Please increase stack size limits and press reset (after ejecting "
"CIRCUITPY).\n"
"If you didn't change the stack, then file an issue here with the contents of "
"your CIRCUITPY drive:\n"
msgstr ""
"Ang CircuitPython heap ay na corrupt dahil ang stack ay maliit.\n"
"Maaring i-increase ang stack size limit at i-press ang reset (pagkatapos i-"
"eject ang CIRCUITPY.\n"
"Kung hindi mo pinalitan ang stack, mag file ng issue dito kasama ng laman ng "
"CIRCUITPY drive:\n"

#: supervisor/shared/safe_mode.c:123
msgid ""
"The reset button was pressed while booting CircuitPython. Press again to "
"exit safe mode.\n"
msgstr ""
"Ang reset button ay pinindot habang nag boot ang CircuitPython. Pindutin "
"ulit para lumabas sa safe mode.\n"

#~ msgid "Wrong address length"
#~ msgstr "Mali ang address length"

#~ msgid "Invalid UUID string length"
#~ msgstr "Mali ang UUID string length"

#~ msgid "Invalid UUID parameter"
#~ msgstr "Mali ang UUID parameter"

<<<<<<< HEAD
#~ msgid "Cannot apply GAP parameters."
#~ msgstr "Hindi ma-apply ang GAP parameters."

#~ msgid "Cannot set PPCP parameters."
#~ msgstr "Hindi ma-set ang PPCP parameters."

#~ msgid "Invalid Service type"
#~ msgstr "Mali ang tipo ng serbisyo"

#~ msgid "Can encode UUID into the advertisement packet."
#~ msgstr "Maaring i-encode ang UUID sa advertisement packet."

#~ msgid "Wrong number of bytes provided"
#~ msgstr "Mali ang bilang ng bytes"

#~ msgid ""
#~ "Please file an issue here with the contents of your CIRCUITPY drive:\n"
#~ msgstr ""
#~ "Mag-file ng isang isyu dito gamit ang mga nilalaman ng iyong CIRCUITPY "
#~ "drive:\n"

#~ msgid ""
#~ "enough power for the whole circuit and press reset (after ejecting "
#~ "CIRCUITPY).\n"
#~ msgstr ""
#~ "ay nagbibigay ng sapat na power para sa buong circuit at i-press ang "
#~ "reset (pagkatapos i-eject ang CIRCUITPY).\n"
=======
#~ msgid "Can not query for the device address."
#~ msgstr "Hindi maaaring mag-query para sa address ng device."
>>>>>>> f46ec025

#~ msgid "Looks like our core CircuitPython code crashed hard. Whoops!\n"
#~ msgstr ""
#~ "Mukhang ang core CircuitPython code ay nag-crash ng malakas. Aray!\n"

#~ msgid "Cannot set PPCP parameters."
#~ msgstr "Hindi ma-set ang PPCP parameters."

#~ msgid ""
#~ "enough power for the whole circuit and press reset (after ejecting "
#~ "CIRCUITPY).\n"
#~ msgstr ""
#~ "ay nagbibigay ng sapat na power para sa buong circuit at i-press ang "
#~ "reset (pagkatapos i-eject ang CIRCUITPY).\n"

#~ msgid "Can not apply device name in the stack."
#~ msgstr "Hindi maaaring ma-aplay ang device name sa stack."
<<<<<<< HEAD

#~ msgid "Can not query for the device address."
#~ msgstr "Hindi maaaring mag-query para sa address ng device."

=======

#~ msgid ""
#~ "Please file an issue here with the contents of your CIRCUITPY drive:\n"
#~ msgstr ""
#~ "Mag-file ng isang isyu dito gamit ang mga nilalaman ng iyong CIRCUITPY "
#~ "drive:\n"

#~ msgid "Wrong address length"
#~ msgstr "Mali ang address length"

#~ msgid "Wrong number of bytes provided"
#~ msgstr "Mali ang bilang ng bytes"

>>>>>>> f46ec025
#~ msgid "Can not add Service."
#~ msgstr "Hindi maidaragdag ang serbisyo."

#~ msgid "Cannot apply GAP parameters."
#~ msgstr "Hindi ma-apply ang GAP parameters."

#~ msgid "Can not encode UUID, to check length."
#~ msgstr "Hindi ma-encode UUID, para suriin ang haba."

#~ msgid "Can encode UUID into the advertisement packet."
#~ msgstr "Maaring i-encode ang UUID sa advertisement packet."

#~ msgid "Can not apply advertisement data. status: 0x%02x"
<<<<<<< HEAD
#~ msgstr "Hindi ma i-apply ang advertisement data. status: 0x%02x"
=======
#~ msgstr "Hindi ma i-apply ang advertisement data. status: 0x%02x"

#~ msgid "Invalid Service type"
#~ msgstr "Mali ang tipo ng serbisyo"

#, fuzzy
#~ msgid "palette must be displayio.Palette"
#~ msgstr "ang palette ay dapat 32 bytes ang haba"

#, fuzzy
#~ msgid "unpack requires a buffer of %d bytes"
#~ msgstr "Nabigong ilaan ang RX buffer ng %d bytes"
>>>>>>> f46ec025
<|MERGE_RESOLUTION|>--- conflicted
+++ resolved
@@ -7,11 +7,7 @@
 msgstr ""
 "Project-Id-Version: \n"
 "Report-Msgid-Bugs-To: \n"
-<<<<<<< HEAD
-"POT-Creation-Date: 2019-01-13 23:51-0500\n"
-=======
-"POT-Creation-Date: 2019-01-21 21:50-0500\n"
->>>>>>> f46ec025
+"POT-Creation-Date: 2019-01-22 14:00-0800\n"
 "PO-Revision-Date: 2018-12-20 22:15-0800\n"
 "Last-Translator: Timothy <me@timothygarcia.ca>\n"
 "Language-Team: fil\n"
@@ -2060,49 +2056,49 @@
 msgid "byte code not implemented"
 msgstr "byte code hindi pa implemented"
 
-#: shared-bindings/_pixelbuf/PixelBuf.c:101
+#: shared-bindings/_pixelbuf/PixelBuf.c:99
 #, c-format
 msgid "byteorder is not an instance of ByteOrder (got a %s)"
 msgstr ""
 
-#: shared-bindings/_pixelbuf/PixelBuf.c:106
+#: shared-bindings/_pixelbuf/PixelBuf.c:104
 #, c-format
 msgid "Can not use dotstar with %s"
 msgstr ""
 
-#: shared-bindings/_pixelbuf/PixelBuf.c:118
+#: shared-bindings/_pixelbuf/PixelBuf.c:116
 msgid "rawbuf is not the same size as buf"
 msgstr ""
 
-#: shared-bindings/_pixelbuf/PixelBuf.c:123
+#: shared-bindings/_pixelbuf/PixelBuf.c:121
 #, c-format
 msgid "buf is too small. need %d bytes"
 msgstr ""
 
-#: shared-bindings/_pixelbuf/PixelBuf.c:129
+#: shared-bindings/_pixelbuf/PixelBuf.c:127
 msgid "write_args must be a list, tuple, or None"
 msgstr ""
 
-#: shared-bindings/_pixelbuf/PixelBuf.c:394
+#: shared-bindings/_pixelbuf/PixelBuf.c:392
 #, fuzzy
 msgid "Only slices with step=1 (aka None) are supported"
 msgstr "ang mga slices lamang na may hakbang = 1 (aka None) ang sinusuportahan"
 
-#: shared-bindings/_pixelbuf/PixelBuf.c:396
+#: shared-bindings/_pixelbuf/PixelBuf.c:394
 #, fuzzy
 msgid "Range out of bounds"
 msgstr "wala sa sakop ang address"
 
-#: shared-bindings/_pixelbuf/PixelBuf.c:405
+#: shared-bindings/_pixelbuf/PixelBuf.c:403
 msgid "tuple/list required on RHS"
 msgstr ""
 
-#: shared-bindings/_pixelbuf/PixelBuf.c:421
+#: shared-bindings/_pixelbuf/PixelBuf.c:419
 #, c-format
 msgid "Unmatched number of items on RHS (expected %d, got %d)."
 msgstr ""
 
-#: shared-bindings/_pixelbuf/PixelBuf.c:444
+#: shared-bindings/_pixelbuf/PixelBuf.c:442
 msgid "Pixel beyond bounds of buffer"
 msgstr ""
 
@@ -2864,8 +2860,8 @@
 "Ang reset button ay pinindot habang nag boot ang CircuitPython. Pindutin "
 "ulit para lumabas sa safe mode.\n"
 
-#~ msgid "Wrong address length"
-#~ msgstr "Mali ang address length"
+#~ msgid "Can not query for the device address."
+#~ msgstr "Hindi maaaring mag-query para sa address ng device."
 
 #~ msgid "Invalid UUID string length"
 #~ msgstr "Mali ang UUID string length"
@@ -2873,27 +2869,15 @@
 #~ msgid "Invalid UUID parameter"
 #~ msgstr "Mali ang UUID parameter"
 
-<<<<<<< HEAD
-#~ msgid "Cannot apply GAP parameters."
-#~ msgstr "Hindi ma-apply ang GAP parameters."
-
 #~ msgid "Cannot set PPCP parameters."
 #~ msgstr "Hindi ma-set ang PPCP parameters."
 
-#~ msgid "Invalid Service type"
-#~ msgstr "Mali ang tipo ng serbisyo"
-
-#~ msgid "Can encode UUID into the advertisement packet."
-#~ msgstr "Maaring i-encode ang UUID sa advertisement packet."
-
-#~ msgid "Wrong number of bytes provided"
-#~ msgstr "Mali ang bilang ng bytes"
-
-#~ msgid ""
-#~ "Please file an issue here with the contents of your CIRCUITPY drive:\n"
-#~ msgstr ""
-#~ "Mag-file ng isang isyu dito gamit ang mga nilalaman ng iyong CIRCUITPY "
-#~ "drive:\n"
+#, fuzzy
+#~ msgid "palette must be displayio.Palette"
+#~ msgstr "ang palette ay dapat 32 bytes ang haba"
+
+#~ msgid "Can not encode UUID, to check length."
+#~ msgstr "Hindi ma-encode UUID, para suriin ang haba."
 
 #~ msgid ""
 #~ "enough power for the whole circuit and press reset (after ejecting "
@@ -2901,33 +2885,22 @@
 #~ msgstr ""
 #~ "ay nagbibigay ng sapat na power para sa buong circuit at i-press ang "
 #~ "reset (pagkatapos i-eject ang CIRCUITPY).\n"
-=======
-#~ msgid "Can not query for the device address."
-#~ msgstr "Hindi maaaring mag-query para sa address ng device."
->>>>>>> f46ec025
-
-#~ msgid "Looks like our core CircuitPython code crashed hard. Whoops!\n"
-#~ msgstr ""
-#~ "Mukhang ang core CircuitPython code ay nag-crash ng malakas. Aray!\n"
-
-#~ msgid "Cannot set PPCP parameters."
-#~ msgstr "Hindi ma-set ang PPCP parameters."
-
-#~ msgid ""
-#~ "enough power for the whole circuit and press reset (after ejecting "
-#~ "CIRCUITPY).\n"
-#~ msgstr ""
-#~ "ay nagbibigay ng sapat na power para sa buong circuit at i-press ang "
-#~ "reset (pagkatapos i-eject ang CIRCUITPY).\n"
+
+#~ msgid "Cannot apply GAP parameters."
+#~ msgstr "Hindi ma-apply ang GAP parameters."
+
+#~ msgid "Invalid Service type"
+#~ msgstr "Mali ang tipo ng serbisyo"
+
+#~ msgid "Can not add Service."
+#~ msgstr "Hindi maidaragdag ang serbisyo."
+
+#, fuzzy
+#~ msgid "unpack requires a buffer of %d bytes"
+#~ msgstr "Nabigong ilaan ang RX buffer ng %d bytes"
 
 #~ msgid "Can not apply device name in the stack."
 #~ msgstr "Hindi maaaring ma-aplay ang device name sa stack."
-<<<<<<< HEAD
-
-#~ msgid "Can not query for the device address."
-#~ msgstr "Hindi maaaring mag-query para sa address ng device."
-
-=======
 
 #~ msgid ""
 #~ "Please file an issue here with the contents of your CIRCUITPY drive:\n"
@@ -2938,36 +2911,15 @@
 #~ msgid "Wrong address length"
 #~ msgstr "Mali ang address length"
 
+#~ msgid "Looks like our core CircuitPython code crashed hard. Whoops!\n"
+#~ msgstr ""
+#~ "Mukhang ang core CircuitPython code ay nag-crash ng malakas. Aray!\n"
+
 #~ msgid "Wrong number of bytes provided"
 #~ msgstr "Mali ang bilang ng bytes"
 
->>>>>>> f46ec025
-#~ msgid "Can not add Service."
-#~ msgstr "Hindi maidaragdag ang serbisyo."
-
-#~ msgid "Cannot apply GAP parameters."
-#~ msgstr "Hindi ma-apply ang GAP parameters."
-
-#~ msgid "Can not encode UUID, to check length."
-#~ msgstr "Hindi ma-encode UUID, para suriin ang haba."
-
 #~ msgid "Can encode UUID into the advertisement packet."
 #~ msgstr "Maaring i-encode ang UUID sa advertisement packet."
 
 #~ msgid "Can not apply advertisement data. status: 0x%02x"
-<<<<<<< HEAD
-#~ msgstr "Hindi ma i-apply ang advertisement data. status: 0x%02x"
-=======
-#~ msgstr "Hindi ma i-apply ang advertisement data. status: 0x%02x"
-
-#~ msgid "Invalid Service type"
-#~ msgstr "Mali ang tipo ng serbisyo"
-
-#, fuzzy
-#~ msgid "palette must be displayio.Palette"
-#~ msgstr "ang palette ay dapat 32 bytes ang haba"
-
-#, fuzzy
-#~ msgid "unpack requires a buffer of %d bytes"
-#~ msgstr "Nabigong ilaan ang RX buffer ng %d bytes"
->>>>>>> f46ec025
+#~ msgstr "Hindi ma i-apply ang advertisement data. status: 0x%02x"