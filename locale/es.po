# Spanish translation.
# Copyright (C) YEAR THE PACKAGE'S COPYRIGHT HOLDER
# This file is distributed under the same license as the PACKAGE package.
# Carlos Diaz <carlos.santiago.diaz@gmail.com>, 2018.
# Juan Biondi <juanernestobiondi@gmail.com>, 2018.
#
msgid ""
msgstr ""
"Project-Id-Version: \n"
"Report-Msgid-Bugs-To: \n"
<<<<<<< HEAD
"POT-Creation-Date: 2019-01-13 23:51-0500\n"
=======
"POT-Creation-Date: 2019-01-21 21:50-0500\n"
>>>>>>> f46ec025
"PO-Revision-Date: 2018-08-24 22:56-0500\n"
"Last-Translator: \n"
"Language-Team: \n"
"Language: en_US\n"
"MIME-Version: 1.0\n"
"Content-Type: text/plain; charset=UTF-8\n"
"Content-Transfer-Encoding: 8bit\n"
"X-Generator: Poedit 2.1.1\n"

#: extmod/machine_i2c.c:299
msgid "invalid I2C peripheral"
msgstr "periférico I2C inválido"

#: extmod/machine_i2c.c:338 extmod/machine_i2c.c:352 extmod/machine_i2c.c:366
#: extmod/machine_i2c.c:390
msgid "I2C operation not supported"
msgstr "operación I2C no soportada"

#: extmod/machine_mem.c:45 ports/unix/modmachine.c:53
#, c-format
msgid "address %08x is not aligned to %d bytes"
msgstr "la dirección %08x no esta alineada a %d bytes"

#: extmod/machine_spi.c:57
msgid "invalid SPI peripheral"
msgstr "periférico SPI inválido"

#: extmod/machine_spi.c:124
msgid "buffers must be the same length"
msgstr "los buffers deben de tener la misma longitud"

#: extmod/machine_spi.c:207
msgid "bits must be 8"
msgstr "bits debe ser 8"

#: extmod/machine_spi.c:210
msgid "firstbit must be MSB"
msgstr "firstbit debe ser MSB"

#: extmod/machine_spi.c:215
msgid "must specify all of sck/mosi/miso"
msgstr "se deben de especificar sck/mosi/miso"

#: extmod/modframebuf.c:299
msgid "invalid format"
msgstr "formato inválido"

#: extmod/modubinascii.c:38 extmod/moduhashlib.c:102
msgid "a bytes-like object is required"
msgstr "se requiere un objeto bytes-like"

#: extmod/modubinascii.c:90
msgid "odd-length string"
msgstr "string de longitud impar"

#: extmod/modubinascii.c:101
msgid "non-hex digit found"
msgstr "digito non-hex encontrado"

#: extmod/modubinascii.c:169
msgid "incorrect padding"
msgstr "relleno (padding) incorrecto"

#: extmod/moductypes.c:122
msgid "syntax error in uctypes descriptor"
msgstr "error de sintaxis en el descriptor uctypes"

#: extmod/moductypes.c:219
msgid "Cannot unambiguously get sizeof scalar"
msgstr "No se puede obtener inequívocamente sizeof escalar"

#: extmod/moductypes.c:397
msgid "struct: no fields"
msgstr "struct: sin campos"

#: extmod/moductypes.c:530
msgid "struct: cannot index"
msgstr "struct: no se puede indexar"

#: extmod/moductypes.c:544
msgid "struct: index out of range"
msgstr "struct: index fuera de rango"

#: extmod/moduheapq.c:38
msgid "heap must be a list"
msgstr "heap debe ser una lista"

#: extmod/moduheapq.c:86 extmod/modutimeq.c:147 extmod/modutimeq.c:172
msgid "empty heap"
msgstr "heap vacío"

#: extmod/modujson.c:281
msgid "syntax error in JSON"
msgstr "error de sintaxis en JSON"

#: extmod/modure.c:161
msgid "Splitting with sub-captures"
msgstr "Dividiendo con sub-capturas"

#: extmod/modure.c:207
msgid "Error in regex"
msgstr "Error en regex"

#: extmod/modussl_axtls.c:81
msgid "invalid key"
msgstr "llave inválida"

#: extmod/modussl_axtls.c:87
msgid "invalid cert"
msgstr "certificado inválido"

#: extmod/modutimeq.c:131
msgid "queue overflow"
msgstr "desbordamiento de cola(queue)"

#: extmod/moduzlib.c:98
msgid "compression header"
msgstr "encabezado de compresión"

#: extmod/uos_dupterm.c:120
msgid "invalid dupterm index"
msgstr "index dupterm inválido"

#: extmod/vfs_fat.c:426 py/moduerrno.c:154
msgid "Read-only filesystem"
msgstr "Sistema de archivos de solo-Lectura"

#: extmod/vfs_posix_file.c:48 ports/unix/file.c:50 py/objstringio.c:43
msgid "I/O operation on closed file"
msgstr "Operación I/O en archivo cerrado"

#: lib/embed/abort_.c:8
msgid "abort() called"
msgstr "se llamó abort()"

#: lib/netutils/netutils.c:83
msgid "invalid arguments"
msgstr "argumentos inválidos"

#: lib/utils/pyexec.c:97 py/builtinimport.c:251
msgid "script compilation not supported"
msgstr "script de compilación no soportado"

#: main.c:155
msgid " output:\n"
msgstr " salida:\n"

#: main.c:169 main.c:247
msgid ""
"Auto-reload is on. Simply save files over USB to run them or enter REPL to "
"disable.\n"
msgstr ""
"Auto-reload habilitado. Simplemente guarda los archivos via USB para "
"ejecutarlos o entra al REPL para desabilitarlos.\n"

#: main.c:171
msgid "Running in safe mode! Auto-reload is off.\n"
msgstr "Ejecutando en modo seguro! La auto-recarga esta deshabilitada.\n"

#: main.c:173 main.c:249
msgid "Auto-reload is off.\n"
msgstr "Auto-recarga deshabilitada.\n"

#: main.c:187
msgid "Running in safe mode! Not running saved code.\n"
msgstr "Ejecutando en modo seguro! No se esta ejecutando el código guardado.\n"

#: main.c:203
msgid "WARNING: Your code filename has two extensions\n"
msgstr "ADVERTENCIA: El nombre de archivo de tu código tiene dos extensiones\n"

#: main.c:254
msgid "Press any key to enter the REPL. Use CTRL-D to reload."
msgstr ""
"Presiona cualquier tecla para entrar al REPL. Usa CTRL-D para recargar."

#: main.c:417
msgid "soft reboot\n"
msgstr "reinicio suave\n"

#: ports/atmel-samd/audio_dma.c:209
#: ports/atmel-samd/common-hal/audiobusio/PDMIn.c:361
msgid "All sync event channels in use"
msgstr ""
"Todos los canales de eventos de sincronización(sync event channels) están "
"siendo utilizados"

#: ports/atmel-samd/bindings/samd/Clock.c:135
msgid "calibration is read only"
msgstr "calibration es de solo lectura"

#: ports/atmel-samd/bindings/samd/Clock.c:137
msgid "calibration is out of range"
msgstr "calibration esta fuera de rango"

#: ports/atmel-samd/common-hal/analogio/AnalogIn.c:63
#: ports/nrf/common-hal/analogio/AnalogIn.c:39
msgid "Pin does not have ADC capabilities"
msgstr "Pin no tiene capacidad ADC"

#: ports/atmel-samd/common-hal/analogio/AnalogOut.c:49
msgid "No DAC on chip"
msgstr "El chip no tiene DAC"

#: ports/atmel-samd/common-hal/analogio/AnalogOut.c:56
msgid "AnalogOut not supported on given pin"
msgstr "El pin proporcionado no soporta AnalogOut"

#: ports/atmel-samd/common-hal/audiobusio/I2SOut.c:147
#: ports/atmel-samd/common-hal/audiobusio/I2SOut.c:150
msgid "Invalid bit clock pin"
msgstr "Pin bit clock inválido"

#: ports/atmel-samd/common-hal/audiobusio/I2SOut.c:153
msgid "Bit clock and word select must share a clock unit"
msgstr "Bit clock y word select deben compartir una unidad de reloj"

#: ports/atmel-samd/common-hal/audiobusio/I2SOut.c:156
#: ports/atmel-samd/common-hal/audiobusio/PDMIn.c:130
msgid "Invalid data pin"
msgstr "Pin de datos inválido"

#: ports/atmel-samd/common-hal/audiobusio/I2SOut.c:169
#: ports/atmel-samd/common-hal/audiobusio/I2SOut.c:174
#: ports/atmel-samd/common-hal/audiobusio/PDMIn.c:145
#: ports/atmel-samd/common-hal/audiobusio/PDMIn.c:150
msgid "Serializer in use"
msgstr "Serializer está siendo utilizado"

#: ports/atmel-samd/common-hal/audiobusio/I2SOut.c:230
msgid "Clock unit in use"
msgstr "Clock unit está siendo utilizado"

#: ports/atmel-samd/common-hal/audiobusio/I2SOut.c:240
#: ports/atmel-samd/common-hal/audiobusio/PDMIn.c:172
msgid "Unable to find free GCLK"
msgstr "No se pudo encontrar un GCLK libre"

#: ports/atmel-samd/common-hal/audiobusio/I2SOut.c:254
msgid "Too many channels in sample."
msgstr "Demasiados canales en sample."

#: ports/atmel-samd/common-hal/audiobusio/I2SOut.c:305
#: ports/atmel-samd/common-hal/audioio/AudioOut.c:417
msgid "No DMA channel found"
msgstr "No se encontró el canal DMA"

#: ports/atmel-samd/common-hal/audiobusio/I2SOut.c:308
#: ports/atmel-samd/common-hal/audioio/AudioOut.c:419
msgid "Unable to allocate buffers for signed conversion"
msgstr "No se pudieron asignar buffers para la conversión con signo"

#: ports/atmel-samd/common-hal/audiobusio/PDMIn.c:109
msgid "Invalid clock pin"
msgstr "Pin clock inválido"

#: ports/atmel-samd/common-hal/audiobusio/PDMIn.c:134
msgid "Only 8 or 16 bit mono with "
msgstr "Solo mono de 8 o 16 bit con "

#: ports/atmel-samd/common-hal/audiobusio/PDMIn.c:167
msgid "sampling rate out of range"
msgstr "frecuencia de muestreo fuera de rango"

#: ports/atmel-samd/common-hal/audioio/AudioOut.c:132
msgid "DAC already in use"
msgstr "DAC ya está siendo utilizado"

#: ports/atmel-samd/common-hal/audioio/AudioOut.c:136
msgid "Right channel unsupported"
msgstr "Canal derecho no soportado"

#: ports/atmel-samd/common-hal/audioio/AudioOut.c:139
#: ports/atmel-samd/common-hal/pulseio/PWMOut.c:116
#: ports/atmel-samd/common-hal/touchio/TouchIn.c:65
msgid "Invalid pin"
msgstr "Pin inválido"

#: ports/atmel-samd/common-hal/audioio/AudioOut.c:147
msgid "Invalid pin for left channel"
msgstr "Pin inválido para canal izquierdo"

#: ports/atmel-samd/common-hal/audioio/AudioOut.c:151
msgid "Invalid pin for right channel"
msgstr "Pin inválido para canal derecho"

#: ports/atmel-samd/common-hal/audioio/AudioOut.c:154
msgid "Cannot output both channels on the same pin"
msgstr "No se puede tener ambos canales en el mismo pin"

#: ports/atmel-samd/common-hal/audioio/AudioOut.c:243
#: ports/atmel-samd/common-hal/pulseio/PWMOut.c:189
#: ports/atmel-samd/common-hal/pulseio/PulseOut.c:110
#: ports/nrf/common-hal/pulseio/PulseOut.c:107
msgid "All timers in use"
msgstr "Todos los timers en uso"

#: ports/atmel-samd/common-hal/audioio/AudioOut.c:285
msgid "All event channels in use"
msgstr "Todos los canales de eventos en uso"

#: ports/atmel-samd/common-hal/audioio/AudioOut.c:375
#, c-format
msgid "Sample rate too high. It must be less than %d"
msgstr "Frecuencia de muestreo demasiado alta. Debe ser menor a %d"

#: ports/atmel-samd/common-hal/busio/I2C.c:71
msgid "Not enough pins available"
msgstr "No hay suficientes pines disponibles"

#: ports/atmel-samd/common-hal/busio/I2C.c:78
#: ports/atmel-samd/common-hal/busio/SPI.c:176
#: ports/atmel-samd/common-hal/busio/UART.c:120
#: ports/atmel-samd/common-hal/i2cslave/I2CSlave.c:45
#: ports/nrf/common-hal/busio/I2C.c:84
msgid "Invalid pins"
msgstr "pines inválidos"

#: ports/atmel-samd/common-hal/busio/I2C.c:101
msgid "SDA or SCL needs a pull up"
msgstr "SDA o SCL necesitan una pull up"

#: ports/atmel-samd/common-hal/busio/I2C.c:121
msgid "Unsupported baudrate"
msgstr "Baudrate no soportado"

#: ports/atmel-samd/common-hal/busio/UART.c:67
msgid "bytes > 8 bits not supported"
msgstr "bytes > 8 bits no soportados"

#: ports/atmel-samd/common-hal/busio/UART.c:73
#: ports/nrf/common-hal/busio/UART.c:91
msgid "tx and rx cannot both be None"
msgstr "Ambos tx y rx no pueden ser None"

#: ports/atmel-samd/common-hal/busio/UART.c:146
#: ports/nrf/common-hal/busio/UART.c:132
msgid "Failed to allocate RX buffer"
msgstr "Ha fallado la asignación del buffer RX"

#: ports/atmel-samd/common-hal/busio/UART.c:154
msgid "Could not initialize UART"
msgstr "No se puede inicializar la UART"

#: ports/atmel-samd/common-hal/busio/UART.c:241
#: ports/nrf/common-hal/busio/UART.c:174
msgid "No RX pin"
msgstr "Sin pin RX"

#: ports/atmel-samd/common-hal/busio/UART.c:300
#: ports/nrf/common-hal/busio/UART.c:209
msgid "No TX pin"
msgstr "Sin pin TX"

#: ports/atmel-samd/common-hal/digitalio/DigitalInOut.c:170
#: ports/nrf/common-hal/digitalio/DigitalInOut.c:147
msgid "Cannot get pull while in output mode"
msgstr "No puede ser pull mientras este en modo de salida"

#: ports/atmel-samd/common-hal/displayio/ParallelBus.c:43
#: ports/nrf/common-hal/displayio/ParallelBus.c:43
#, fuzzy
msgid "Data 0 pin must be byte aligned"
msgstr "graphic debe ser 2048 bytes de largo"

#: ports/atmel-samd/common-hal/displayio/ParallelBus.c:47
#: ports/nrf/common-hal/displayio/ParallelBus.c:47
#, fuzzy, c-format
msgid "Bus pin %d is already in use"
msgstr "DAC ya está siendo utilizado"

#: ports/atmel-samd/common-hal/microcontroller/__init__.c:74
#: ports/esp8266/common-hal/microcontroller/__init__.c:64
msgid "Cannot reset into bootloader because no bootloader is present."
msgstr "No se puede reiniciar a bootloader porque no hay bootloader presente."

#: ports/atmel-samd/common-hal/pulseio/PWMOut.c:120
#: ports/atmel-samd/common-hal/pulseio/PWMOut.c:369
#: ports/nrf/common-hal/pulseio/PWMOut.c:119
#: ports/nrf/common-hal/pulseio/PWMOut.c:233
msgid "Invalid PWM frequency"
msgstr "Frecuencia PWM inválida"

#: ports/atmel-samd/common-hal/pulseio/PWMOut.c:187
msgid "All timers for this pin are in use"
msgstr "Todos los timers para este pin están siendo utilizados"

#: ports/atmel-samd/common-hal/pulseio/PulseIn.c:110
msgid "No hardware support on pin"
msgstr "Sin soporte de hardware en pin"

#: ports/atmel-samd/common-hal/pulseio/PulseIn.c:113
msgid "EXTINT channel already in use"
msgstr "El canal EXTINT ya está siendo utilizado"

#: ports/atmel-samd/common-hal/pulseio/PulseIn.c:118
#: ports/esp8266/common-hal/pulseio/PulseIn.c:86
#: ports/nrf/common-hal/pulseio/PulseIn.c:129
#, c-format
msgid "Failed to allocate RX buffer of %d bytes"
msgstr "Falló la asignación del buffer RX de %d bytes"

#: ports/atmel-samd/common-hal/pulseio/PulseIn.c:205
#: ports/esp8266/common-hal/pulseio/PulseIn.c:151
#: ports/nrf/common-hal/pulseio/PulseIn.c:254
msgid "pop from an empty PulseIn"
msgstr "pop de un PulseIn vacío"

#: ports/atmel-samd/common-hal/pulseio/PulseIn.c:237
#: ports/esp8266/common-hal/pulseio/PulseIn.c:182
#: ports/nrf/common-hal/pulseio/PulseIn.c:241 py/obj.c:422
msgid "index out of range"
msgstr "index fuera de rango"

#: ports/atmel-samd/common-hal/pulseio/PulseOut.c:178
msgid "Another send is already active"
msgstr "Otro envío ya está activo"

#: ports/atmel-samd/common-hal/rotaryio/IncrementalEncoder.c:38
msgid "Both pins must support hardware interrupts"
msgstr "Ambos pines deben soportar interrupciones por hardware"

#: ports/atmel-samd/common-hal/rotaryio/IncrementalEncoder.c:46
msgid "A hardware interrupt channel is already in use"
msgstr "El canal EXTINT ya está siendo utilizado"

#: ports/atmel-samd/common-hal/rtc/RTC.c:101
msgid "calibration value out of range +/-127"
msgstr "Valor de calibración fuera del rango +/-127"

#: ports/atmel-samd/common-hal/touchio/TouchIn.c:75
msgid "No free GCLKs"
msgstr "Sin GCLKs libres"

#: ports/esp8266/common-hal/analogio/AnalogIn.c:43
msgid "Pin %q does not have ADC capabilities"
msgstr "Pin %q no tiene capacidades de ADC"

#: ports/esp8266/common-hal/analogio/AnalogOut.c:39
msgid "No hardware support for analog out."
msgstr "Sin soporte de hardware para analog out"

#: ports/esp8266/common-hal/busio/SPI.c:72
msgid "Pins not valid for SPI"
msgstr "Pines no válidos para SPI"

#: ports/esp8266/common-hal/busio/UART.c:45
msgid "Only tx supported on UART1 (GPIO2)."
msgstr "Solo tx soportada en UART1 (GPIO2)"

#: ports/esp8266/common-hal/busio/UART.c:67 ports/esp8266/machine_uart.c:108
msgid "invalid data bits"
msgstr "data bits inválidos"

#: ports/esp8266/common-hal/busio/UART.c:91 ports/esp8266/machine_uart.c:144
msgid "invalid stop bits"
msgstr "stop bits inválidos"

#: ports/esp8266/common-hal/digitalio/DigitalInOut.c:200
msgid "ESP8266 does not support pull down."
msgstr "ESP8266 no soporta pull down."

#: ports/esp8266/common-hal/digitalio/DigitalInOut.c:210
msgid "GPIO16 does not support pull up."
msgstr "GPIO16 no soporta pull up."

#: ports/esp8266/common-hal/microcontroller/__init__.c:66
msgid "ESP8226 does not support safe mode."
msgstr "ESP8226 no soporta modo seguro."

#: ports/esp8266/common-hal/pulseio/PWMOut.c:54
#: ports/esp8266/common-hal/pulseio/PWMOut.c:113
#, c-format
msgid "Maximum PWM frequency is %dhz."
msgstr "La frecuencia máxima del PWM es %dhz."

#: ports/esp8266/common-hal/pulseio/PWMOut.c:57
#: ports/esp8266/common-hal/pulseio/PWMOut.c:116
msgid "Minimum PWM frequency is 1hz."
msgstr "La frecuencia mínima del PWM es 1hz"

#: ports/esp8266/common-hal/pulseio/PWMOut.c:68
#, c-format
msgid "Multiple PWM frequencies not supported. PWM already set to %dhz."
msgstr ""
"PWM de múltiples frecuencias no soportado. El PWM ya se estableció a %dhz"

#: ports/esp8266/common-hal/pulseio/PWMOut.c:77 ports/esp8266/machine_pwm.c:70
#, c-format
msgid "PWM not supported on pin %d"
msgstr "El pin %d no soporta PWM"

#: ports/esp8266/common-hal/pulseio/PulseIn.c:78
msgid "No PulseIn support for %q"
msgstr "Sin soporte PulseIn para %q"

#: ports/esp8266/common-hal/storage/__init__.c:34
msgid "Unable to remount filesystem"
msgstr "Incapaz de montar de nuevo el sistema de archivos"

#: ports/esp8266/common-hal/storage/__init__.c:38
msgid "Use esptool to erase flash and re-upload Python instead"
msgstr "Usa esptool para borrar la flash y vuelve a cargar Python en su lugar"

#: ports/esp8266/esp_mphal.c:154
msgid "C-level assert"
msgstr "C-level assert"

#: ports/esp8266/machine_adc.c:57
#, c-format
msgid "not a valid ADC Channel: %d"
msgstr "no es un canal ADC válido: %d"

#: ports/esp8266/machine_hspi.c:131 ports/esp8266/machine_hspi.c:137
msgid "impossible baudrate"
msgstr "baudrate imposible"

#: ports/esp8266/machine_pin.c:129
msgid "expecting a pin"
msgstr "esperando un pin"

#: ports/esp8266/machine_pin.c:284
msgid "Pin(16) doesn't support pull"
msgstr "Pin(16) no soporta para pull"

#: ports/esp8266/machine_pin.c:323
msgid "invalid pin"
msgstr "pin inválido"

#: ports/esp8266/machine_pin.c:389
msgid "pin does not have IRQ capabilities"
msgstr "pin sin capacidades IRQ"

#: ports/esp8266/machine_rtc.c:185
msgid "buffer too long"
msgstr "buffer demasiado largo"

#: ports/esp8266/machine_rtc.c:209 ports/esp8266/machine_rtc.c:223
#: ports/esp8266/machine_rtc.c:246
msgid "invalid alarm"
msgstr "alarma inválida"

#: ports/esp8266/machine_uart.c:169
#, c-format
msgid "UART(%d) does not exist"
msgstr "UART(%d) no existe"

#: ports/esp8266/machine_uart.c:219
msgid "UART(1) can't read"
msgstr "UART(1) no puede leer"

#: ports/esp8266/modesp.c:119
msgid "len must be multiple of 4"
msgstr "len debe de ser múltiple de 4"

#: ports/esp8266/modesp.c:274
#, c-format
msgid "memory allocation failed, allocating %u bytes for native code"
msgstr "falló la asignación de memoria, asignando %u bytes para código nativo"

#: ports/esp8266/modesp.c:317
msgid "flash location must be below 1MByte"
msgstr "la ubicación de la flash debe estar debajo de 1MByte"

#: ports/esp8266/modmachine.c:63
msgid "frequency can only be either 80Mhz or 160MHz"
msgstr "la frecuencia solo puede ser 80MHz o 160MHz"

#: ports/esp8266/modnetwork.c:61
msgid "AP required"
msgstr "AP requerido"

#: ports/esp8266/modnetwork.c:61
msgid "STA required"
msgstr "STA requerido"

#: ports/esp8266/modnetwork.c:87
msgid "Cannot update i/f status"
msgstr "No se puede actualizar i/f status"

#: ports/esp8266/modnetwork.c:142
msgid "Cannot set STA config"
msgstr "No se puede establecer STA config"

#: ports/esp8266/modnetwork.c:144
msgid "Cannot connect to AP"
msgstr "No se puede conectar a AP"

#: ports/esp8266/modnetwork.c:152
msgid "Cannot disconnect from AP"
msgstr "No se puede desconectar de AP"

#: ports/esp8266/modnetwork.c:173
msgid "unknown status param"
msgstr "status param desconocido"

#: ports/esp8266/modnetwork.c:222
msgid "STA must be active"
msgstr "STA debe estar activo"

#: ports/esp8266/modnetwork.c:239
msgid "scan failed"
msgstr "scan ha fallado"

#: ports/esp8266/modnetwork.c:306
msgid "wifi_set_ip_info() failed"
msgstr "wifi_set_ip_info() ha fallado"

#: ports/esp8266/modnetwork.c:319
msgid "either pos or kw args are allowed"
msgstr "ya sea pos o kw args son permitidos"

#: ports/esp8266/modnetwork.c:329
msgid "can't get STA config"
msgstr "no se puede obtener STA config"

#: ports/esp8266/modnetwork.c:331
msgid "can't get AP config"
msgstr "no se puede obtener AP config"

#: ports/esp8266/modnetwork.c:346
msgid "invalid buffer length"
msgstr "longitud de buffer inválida"

#: ports/esp8266/modnetwork.c:405
msgid "can't set STA config"
msgstr "no se puede establecer STA config"

#: ports/esp8266/modnetwork.c:407
msgid "can't set AP config"
msgstr "no se puede establecer AP config"

#: ports/esp8266/modnetwork.c:416
msgid "can query only one param"
msgstr "puede consultar solo un param"

#: ports/esp8266/modnetwork.c:469
msgid "unknown config param"
msgstr "parámetro config desconocido"

#: ports/nrf/common-hal/analogio/AnalogOut.c:37
msgid "AnalogOut functionality not supported"
msgstr "Funcionalidad AnalogOut no soportada"

#: ports/nrf/common-hal/bleio/Adapter.c:41
#, c-format
msgid "Soft device assert, id: 0x%08lX, pc: 0x%08lX"
msgstr ""

#: ports/nrf/common-hal/bleio/Adapter.c:110
#, fuzzy
msgid "Failed to change softdevice state"
msgstr "No se puede cambiar el estado del softdevice, error: 0x%08lX"

#: ports/nrf/common-hal/bleio/Adapter.c:119
#, fuzzy
msgid "Failed to get softdevice state"
msgstr "No se puede obtener el estado del softdevice, error: 0x%08lX"

#: ports/nrf/common-hal/bleio/Adapter.c:138
#, fuzzy
msgid "Failed to get local address"
msgstr "No se puede obtener la dirección local, error: 0x%08lX"

#: ports/nrf/common-hal/bleio/Broadcaster.c:48
msgid "interval not in range 0.0020 to 10.24"
msgstr ""

#: ports/nrf/common-hal/bleio/Broadcaster.c:58
#: ports/nrf/common-hal/bleio/Peripheral.c:56
#, fuzzy
msgid "Data too large for advertisement packet"
msgstr "Los datos no caben en el paquete de anuncio."

#: ports/nrf/common-hal/bleio/Broadcaster.c:83
#: ports/nrf/common-hal/bleio/Peripheral.c:324
#, fuzzy, c-format
msgid "Failed to start advertising, err 0x%04x"
msgstr "No se puede inicar el anuncio. status: 0x%02x"

#: ports/nrf/common-hal/bleio/Broadcaster.c:96
#: ports/nrf/common-hal/bleio/Peripheral.c:336
#, fuzzy, c-format
msgid "Failed to stop advertising, err 0x%04x"
msgstr "No se puede detener el anuncio. status: 0x%02x"

#: ports/nrf/common-hal/bleio/Characteristic.c:59
#, fuzzy, c-format
msgid "Failed to read CCCD value, err 0x%04x"
msgstr "No se puede leer el valor del atributo. status 0x%02x"

#: ports/nrf/common-hal/bleio/Characteristic.c:89
#, fuzzy, c-format
msgid "Failed to read gatts value, err 0x%04x"
msgstr "No se puede escribir el valor del atributo. status: 0x%02x"

#: ports/nrf/common-hal/bleio/Characteristic.c:106
#, fuzzy, c-format
msgid "Failed to write gatts value, err 0x%04x"
msgstr "No se puede escribir el valor del atributo. status: 0x%02x"

#: ports/nrf/common-hal/bleio/Characteristic.c:132
#, fuzzy, c-format
msgid "Failed to notify or indicate attribute value, err %0x04x"
msgstr "No se puede notificar el valor del anuncio. status: 0x%02x"

#: ports/nrf/common-hal/bleio/Characteristic.c:144
#, fuzzy, c-format
msgid "Failed to read attribute value, err %0x04x"
msgstr "No se puede leer el valor del atributo. status 0x%02x"

#: ports/nrf/common-hal/bleio/Characteristic.c:172 ports/nrf/sd_mutex.c:34
#, fuzzy, c-format
msgid "Failed to acquire mutex, err 0x%04x"
msgstr "No se puede adquirir el mutex, status: 0x%08lX"

#: ports/nrf/common-hal/bleio/Characteristic.c:178
#, fuzzy, c-format
msgid "Failed to write attribute value, err 0x%04x"
msgstr "No se puede escribir el valor del atributo. status: 0x%02x"

#: ports/nrf/common-hal/bleio/Characteristic.c:189 ports/nrf/sd_mutex.c:54
#, fuzzy, c-format
msgid "Failed to release mutex, err 0x%04x"
msgstr "No se puede liberar el mutex, status: 0x%08lX"

#: ports/nrf/common-hal/bleio/Characteristic.c:251
#: ports/nrf/common-hal/bleio/Characteristic.c:284
msgid "bad GATT role"
msgstr ""

#: ports/nrf/common-hal/bleio/Device.c:80
#: ports/nrf/common-hal/bleio/Device.c:112
#, fuzzy
msgid "Data too large for the advertisement packet"
msgstr "Los datos no caben en el paquete de anuncio."

#: ports/nrf/common-hal/bleio/Device.c:262
#, fuzzy
msgid "Failed to discover services"
msgstr "No se puede descubrir servicios, status: 0x%08lX"

#: ports/nrf/common-hal/bleio/Device.c:268
#: ports/nrf/common-hal/bleio/Device.c:302
#, fuzzy
msgid "Failed to acquire mutex"
msgstr "No se puede adquirir el mutex, status: 0x%08lX"

#: ports/nrf/common-hal/bleio/Device.c:280
#: ports/nrf/common-hal/bleio/Device.c:313
#: ports/nrf/common-hal/bleio/Device.c:344
#: ports/nrf/common-hal/bleio/Device.c:378
#, fuzzy
msgid "Failed to release mutex"
msgstr "No se puede liberar el mutex, status: 0x%08lX"

#: ports/nrf/common-hal/bleio/Device.c:389
#, fuzzy
msgid "Failed to continue scanning"
msgstr "No se puede iniciar el escaneo. status: 0x%02x"

#: ports/nrf/common-hal/bleio/Device.c:421
#, fuzzy
msgid "Failed to connect:"
msgstr "No se puede conectar. status: 0x%02x"

#: ports/nrf/common-hal/bleio/Device.c:491
#, fuzzy
msgid "Failed to add service"
msgstr "No se puede detener el anuncio. status: 0x%02x"

#: ports/nrf/common-hal/bleio/Device.c:508
#, fuzzy
msgid "Failed to start advertising"
msgstr "No se puede inicar el anuncio. status: 0x%02x"

#: ports/nrf/common-hal/bleio/Device.c:525
#, fuzzy
msgid "Failed to stop advertising"
msgstr "No se puede detener el anuncio. status: 0x%02x"

#: ports/nrf/common-hal/bleio/Device.c:550
#, fuzzy
msgid "Failed to start scanning"
msgstr "No se puede iniciar el escaneo. status: 0x%02x"

#: ports/nrf/common-hal/bleio/Device.c:566
#, fuzzy
msgid "Failed to create mutex"
msgstr "No se puede leer el valor del atributo. status 0x%02x"

#: ports/nrf/common-hal/bleio/Peripheral.c:304
#, fuzzy, c-format
msgid "Failed to add service, err 0x%04x"
msgstr "No se puede detener el anuncio. status: 0x%02x"

#: ports/nrf/common-hal/bleio/Scanner.c:75
#, fuzzy, c-format
msgid "Failed to continue scanning, err 0x%04x"
msgstr "No se puede iniciar el escaneo. status: 0x%02x"

#: ports/nrf/common-hal/bleio/Scanner.c:101
#, fuzzy, c-format
msgid "Failed to start scanning, err 0x%04x"
msgstr "No se puede iniciar el escaneo. status: 0x%02x"

#: ports/nrf/common-hal/bleio/Service.c:88
#, fuzzy, c-format
msgid "Failed to add characteristic, err 0x%04x"
msgstr "No se puede añadir caracteristica, status: 0x%08lX"

#: ports/nrf/common-hal/bleio/Service.c:92
msgid "Characteristic already in use by another Service."
msgstr ""

#: ports/nrf/common-hal/bleio/UUID.c:54
#, fuzzy, c-format
msgid "Failed to register Vendor-Specific UUID, err 0x%04x"
msgstr "No se puede agregar el Vendor Specific 128-bit UUID."

#: ports/nrf/common-hal/bleio/UUID.c:73
#, c-format
msgid "Could not decode ble_uuid, err 0x%04x"
msgstr ""

#: ports/nrf/common-hal/bleio/UUID.c:88
msgid "Unexpected nrfx uuid type"
msgstr ""

#: ports/nrf/common-hal/busio/I2C.c:98
msgid "All I2C peripherals are in use"
msgstr "Todos los timers están siendo usados"

#: ports/nrf/common-hal/busio/SPI.c:133
msgid "All SPI peripherals are in use"
msgstr "Todos los timers están siendo usados"

#: ports/nrf/common-hal/busio/UART.c:49
#, c-format
msgid "error = 0x%08lX"
msgstr "error = 0x%08lx"

#: ports/nrf/common-hal/busio/UART.c:95
msgid "Invalid buffer size"
msgstr "Tamaño de buffer inválido"

#: ports/nrf/common-hal/busio/UART.c:99
msgid "Odd parity is not supported"
msgstr "Paridad impar no soportada"

#: ports/nrf/common-hal/busio/UART.c:335 ports/nrf/common-hal/busio/UART.c:339
#: ports/nrf/common-hal/busio/UART.c:344 ports/nrf/common-hal/busio/UART.c:349
#: ports/nrf/common-hal/busio/UART.c:355 ports/nrf/common-hal/busio/UART.c:360
#: ports/nrf/common-hal/busio/UART.c:365 ports/nrf/common-hal/busio/UART.c:369
#: ports/nrf/common-hal/busio/UART.c:377
msgid "busio.UART not available"
msgstr "busio.UART no disponible"

#: ports/nrf/common-hal/microcontroller/Processor.c:48
#, fuzzy
msgid "Cannot get temperature"
msgstr "No se puede obtener la temperatura. status: 0x%02x"

#: ports/nrf/common-hal/pulseio/PWMOut.c:161
msgid "All PWM peripherals are in use"
msgstr "Todos los periféricos PWM en uso"

#: ports/unix/modffi.c:138
msgid "Unknown type"
msgstr "Tipo desconocido"

#: ports/unix/modffi.c:207 ports/unix/modffi.c:265
msgid "Error in ffi_prep_cif"
msgstr "Error en ffi_prep_cif"

#: ports/unix/modffi.c:270
msgid "ffi_prep_closure_loc"
msgstr "ffi_prep_closure_loc"

#: ports/unix/modffi.c:413
msgid "Don't know how to pass object to native function"
msgstr "No se sabe cómo pasar objeto a función nativa"

#: ports/unix/modusocket.c:474
#, c-format
msgid "[addrinfo error %d]"
msgstr "[addrinfo error %d]"

#: py/argcheck.c:53
msgid "function does not take keyword arguments"
msgstr "la función no tiene argumentos por palabra clave"

#: py/argcheck.c:63 py/bc.c:85 py/objnamedtuple.c:108
#, c-format
msgid "function takes %d positional arguments but %d were given"
msgstr "la función toma %d argumentos posicionales pero le fueron dados %d"

#: py/argcheck.c:73
#, c-format
msgid "function missing %d required positional arguments"
msgstr "a la función le hacen falta %d argumentos posicionales requeridos"

#: py/argcheck.c:81
#, c-format
msgid "function expected at most %d arguments, got %d"
msgstr "la función esperaba minimo %d argumentos, tiene %d"

#: py/argcheck.c:106
msgid "'%q' argument required"
msgstr "argumento '%q' requerido"

#: py/argcheck.c:131
msgid "extra positional arguments given"
msgstr "argumento posicional adicional dado"

#: py/argcheck.c:139
msgid "extra keyword arguments given"
msgstr "argumento(s) por palabra clave adicionales fueron dados"

#: py/argcheck.c:151
msgid "argument num/types mismatch"
msgstr "argumento número/tipos no coinciden"

#: py/argcheck.c:156
msgid "keyword argument(s) not yet implemented - use normal args instead"
msgstr ""
"argumento(s) por palabra clave aún no implementados - usa argumentos "
"normales en su lugar"

#: py/bc.c:88 py/objnamedtuple.c:112
msgid "%q() takes %d positional arguments but %d were given"
msgstr "%q() toma %d argumentos posicionales pero %d fueron dados"

#: py/bc.c:197 py/bc.c:215
msgid "unexpected keyword argument"
msgstr "argumento por palabra clave inesperado"

#: py/bc.c:199
msgid "keywords must be strings"
msgstr "palabras clave deben ser strings"

#: py/bc.c:206 py/objnamedtuple.c:142
msgid "function got multiple values for argument '%q'"
msgstr "la función tiene múltiples valores para el argumento '%q'"

#: py/bc.c:218 py/objnamedtuple.c:134
msgid "unexpected keyword argument '%q'"
msgstr "argumento por palabra clave inesperado '%q'"

#: py/bc.c:244
#, c-format
msgid "function missing required positional argument #%d"
msgstr "la función requiere del argumento posicional #%d"

#: py/bc.c:260
msgid "function missing required keyword argument '%q'"
msgstr "la función requiere del argumento por palabra clave '%q'"

#: py/bc.c:269
msgid "function missing keyword-only argument"
msgstr "falta palabra clave para función"

#: py/binary.c:112
msgid "bad typecode"
msgstr "typecode erroneo"

#: py/builtinevex.c:99
msgid "bad compile mode"
msgstr "modo de compilación erroneo"

#: py/builtinhelp.c:137
#, fuzzy
msgid "Plus any modules on the filesystem\n"
msgstr "Incapaz de montar de nuevo el sistema de archivos"

#: py/builtinhelp.c:183
#, c-format
msgid ""
"Welcome to Adafruit CircuitPython %s!\n"
"\n"
"Please visit learn.adafruit.com/category/circuitpython for project guides.\n"
"\n"
"To list built-in modules please do `help(\"modules\")`.\n"
msgstr ""
"Bienvenido a Adafruit CircuitPython %s!\n"
"\n"
"Visita learn.adafruit.com/category/circuitpython para obtener guías de "
"proyectos.\n"
"\n"
"Para listar los módulos incorporados por favor haga `help(\"modules\")`.\n"

#: py/builtinimport.c:336
msgid "cannot perform relative import"
msgstr "no se puedo realizar importación relativa"

#: py/builtinimport.c:420 py/builtinimport.c:532
msgid "module not found"
msgstr "módulo no encontrado"

#: py/builtinimport.c:423 py/builtinimport.c:535
msgid "no module named '%q'"
msgstr "ningún módulo se llama '%q'"

#: py/builtinimport.c:510
msgid "relative import"
msgstr "import relativo"

#: py/compile.c:397 py/compile.c:542
msgid "can't assign to expression"
msgstr "no se puede asignar a la expresión"

#: py/compile.c:416
msgid "multiple *x in assignment"
msgstr "múltiples *x en la asignación"

#: py/compile.c:642
msgid "non-default argument follows default argument"
msgstr "argumento no predeterminado sigue argumento predeterminado"

#: py/compile.c:771 py/compile.c:789
msgid "invalid micropython decorator"
msgstr "decorador de micropython inválido"

#: py/compile.c:943
msgid "can't delete expression"
msgstr "no se puede borrar la expresión"

#: py/compile.c:955
msgid "'break' outside loop"
msgstr "'break' fuera de un bucle"

#: py/compile.c:958
msgid "'continue' outside loop"
msgstr "'continue' fuera de un bucle"

#: py/compile.c:969
msgid "'return' outside function"
msgstr "'return' fuera de una función"

#: py/compile.c:1169
msgid "identifier redefined as global"
msgstr "identificador redefinido como global"

#: py/compile.c:1185
msgid "no binding for nonlocal found"
msgstr "no se ha encontrado ningún enlace para nonlocal"

#: py/compile.c:1188
msgid "identifier redefined as nonlocal"
msgstr "identificador redefinido como nonlocal"

#: py/compile.c:1197
msgid "can't declare nonlocal in outer code"
msgstr "no se puede declarar nonlocal"

#: py/compile.c:1542
msgid "default 'except' must be last"
msgstr "'except' por defecto deberia estar de último"

#: py/compile.c:2095
msgid "*x must be assignment target"
msgstr "*x debe ser objetivo de la tarea"

#: py/compile.c:2193
msgid "super() can't find self"
msgstr "super() no puede encontrar self"

#: py/compile.c:2256
msgid "can't have multiple *x"
msgstr "no puede tener multiples *x"

#: py/compile.c:2263
msgid "can't have multiple **x"
msgstr "no puede tener multiples *x"

#: py/compile.c:2271
msgid "LHS of keyword arg must be an id"
msgstr "LHS del agumento por palabra clave deberia ser un identificador"

#: py/compile.c:2287
msgid "non-keyword arg after */**"
msgstr "no deberia estar/tener agumento por palabra clave despues de */**"

#: py/compile.c:2291
msgid "non-keyword arg after keyword arg"
msgstr ""
"no deberia estar/tener agumento por palabra clave despues de argumento por "
"palabra clave"

#: py/compile.c:2463 py/compile.c:2473 py/compile.c:2712 py/compile.c:2742
#: py/parse.c:1176
msgid "invalid syntax"
msgstr "sintaxis inválida"

#: py/compile.c:2465
msgid "expecting key:value for dict"
msgstr "esperando la clave:valor para dict"

#: py/compile.c:2475
msgid "expecting just a value for set"
msgstr "esperando solo un valor para set"

#: py/compile.c:2600
msgid "'yield' outside function"
msgstr ""
"No es posible reiniciar en modo bootloader porque no hay bootloader presente."

#: py/compile.c:2619
msgid "'await' outside function"
msgstr "'await' fuera de la función"

#: py/compile.c:2774
msgid "name reused for argument"
msgstr "nombre reusado para argumento"

#: py/compile.c:2827
msgid "parameter annotation must be an identifier"
msgstr "parámetro de anotación debe ser un identificador"

#: py/compile.c:2969 py/compile.c:3137
msgid "return annotation must be an identifier"
msgstr "la anotación de retorno debe ser un identificador"

#: py/compile.c:3097
msgid "inline assembler must be a function"
msgstr "ensamblador en línea debe ser una función"

#: py/compile.c:3134
msgid "unknown type"
msgstr "tipo desconocido"

#: py/compile.c:3154
msgid "expecting an assembler instruction"
msgstr "esperando una instrucción de ensamblador"

#: py/compile.c:3184
msgid "'label' requires 1 argument"
msgstr "'label' requiere 1 argumento"

#: py/compile.c:3190
msgid "label redefined"
msgstr "etiqueta redefinida"

#: py/compile.c:3196
msgid "'align' requires 1 argument"
msgstr "'align' requiere 1 argumento"

#: py/compile.c:3205
msgid "'data' requires at least 2 arguments"
msgstr "'data' requiere como minomo 2 argumentos"

#: py/compile.c:3212
msgid "'data' requires integer arguments"
msgstr "'data' requiere argumentos de tipo entero"

#: py/emitinlinethumb.c:102
msgid "can only have up to 4 parameters to Thumb assembly"
msgstr "solo puede tener hasta 4 parámetros para ensamblar Thumb"

#: py/emitinlinethumb.c:107 py/emitinlinethumb.c:112
msgid "parameters must be registers in sequence r0 to r3"
msgstr "los parametros deben ser registros en secuencia del r0 al r3"

#: py/emitinlinethumb.c:188 py/emitinlinethumb.c:230
#, c-format
msgid "'%s' expects at most r%d"
msgstr "'%s' espera a lo sumo r%d"

#: py/emitinlinethumb.c:197 py/emitinlinextensa.c:162
#, c-format
msgid "'%s' expects a register"
msgstr "'%s' espera un registro"

#: py/emitinlinethumb.c:211
#, c-format
msgid "'%s' expects a special register"
msgstr "ord espera un carácter"

#: py/emitinlinethumb.c:239
#, c-format
msgid "'%s' expects an FPU register"
msgstr "'%s' espera un registro de FPU"

#: py/emitinlinethumb.c:292
#, c-format
msgid "'%s' expects {r0, r1, ...}"
msgstr "'%s' espera {r0, r1, ...}"

#: py/emitinlinethumb.c:299 py/emitinlinextensa.c:169
#, c-format
msgid "'%s' expects an integer"
msgstr "'%s' espera un entero"

#: py/emitinlinethumb.c:304
#, c-format
msgid "'%s' integer 0x%x does not fit in mask 0x%x"
msgstr "'%s' entero 0x%x no cabe en la máscara 0x%x"

#: py/emitinlinethumb.c:328
#, c-format
msgid "'%s' expects an address of the form [a, b]"
msgstr "'%s' espera una dirección de forma [a, b]"

#: py/emitinlinethumb.c:334 py/emitinlinextensa.c:182
#, c-format
msgid "'%s' expects a label"
msgstr "'%s' espera una etiqueta"

#: py/emitinlinethumb.c:345 py/emitinlinextensa.c:193
msgid "label '%q' not defined"
msgstr "etiqueta '%q' no definida"

#: py/emitinlinethumb.c:806
#, c-format
msgid "unsupported Thumb instruction '%s' with %d arguments"
msgstr "instrucción de tipo Thumb no admitida '%s' con %d argumentos"

#: py/emitinlinethumb.c:810
msgid "branch not in range"
msgstr "El argumento de chr() no esta en el rango(256)"

#: py/emitinlinextensa.c:86
msgid "can only have up to 4 parameters to Xtensa assembly"
msgstr "solo puede tener hasta 4 parámetros para ensamblador Xtensa"

#: py/emitinlinextensa.c:91 py/emitinlinextensa.c:96
msgid "parameters must be registers in sequence a2 to a5"
msgstr "los parámetros deben ser registros en secuencia de a2 a a5"

#: py/emitinlinextensa.c:174
#, c-format
msgid "'%s' integer %d is not within range %d..%d"
msgstr "'%s' entero %d no esta dentro del rango %d..%d"

#: py/emitinlinextensa.c:327
#, c-format
msgid "unsupported Xtensa instruction '%s' with %d arguments"
msgstr "instrucción Xtensa '%s' con %d argumentos no soportada"

#: py/emitnative.c:183
msgid "unknown type '%q'"
msgstr "tipo desconocido '%q'"

#: py/emitnative.c:260
msgid "Viper functions don't currently support more than 4 arguments"
msgstr "funciones Viper actualmente no soportan más de 4 argumentos."

#: py/emitnative.c:742
msgid "conversion to object"
msgstr "conversión a objeto"

#: py/emitnative.c:921
msgid "local '%q' used before type known"
msgstr "variable local '%q' usada antes del tipo conocido"

#: py/emitnative.c:1118 py/emitnative.c:1156
msgid "can't load from '%q'"
msgstr "no se puede cargar desde '%q'"

#: py/emitnative.c:1128
msgid "can't load with '%q' index"
msgstr "no se puede cargar con el índice '%q'"

#: py/emitnative.c:1188
msgid "local '%q' has type '%q' but source is '%q'"
msgstr "la variable local '%q' tiene el tipo '%q' pero la fuente es '%q'"

#: py/emitnative.c:1289 py/emitnative.c:1379
msgid "can't store '%q'"
msgstr "no se puede almacenar '%q'"

#: py/emitnative.c:1358 py/emitnative.c:1419
msgid "can't store to '%q'"
msgstr "no se puede almacenar para '%q'"

#: py/emitnative.c:1369
msgid "can't store with '%q' index"
msgstr "no se puede almacenar con el indice '%q'"

#: py/emitnative.c:1540
msgid "can't implicitly convert '%q' to 'bool'"
msgstr "no se puede convertir implícitamente '%q' a 'bool'"

#: py/emitnative.c:1774
msgid "unary op %q not implemented"
msgstr "Operación unica %q no implementada"

#: py/emitnative.c:1930
msgid "binary op %q not implemented"
msgstr "operacion binaria %q no implementada"

#: py/emitnative.c:1951
msgid "can't do binary op between '%q' and '%q'"
msgstr "no se puede hacer una operacion binaria entre '%q' y '%q'"

#: py/emitnative.c:2126
msgid "casting"
msgstr ""

#: py/emitnative.c:2173
msgid "return expected '%q' but got '%q'"
msgstr "retorno esperado '%q' pero se obtuvo '%q'"

#: py/emitnative.c:2191
msgid "must raise an object"
msgstr "debe hacer un raise de un objeto"

#: py/emitnative.c:2201
msgid "native yield"
msgstr ""

#: py/lexer.c:345
msgid "unicode name escapes"
msgstr ""

#: py/modbuiltins.c:162
msgid "chr() arg not in range(0x110000)"
msgstr "El argumento de chr() esta fuera de rango(0x110000)"

#: py/modbuiltins.c:171
msgid "chr() arg not in range(256)"
msgstr "El argumento de chr() no esta en el rango(256)"

#: py/modbuiltins.c:285
msgid "arg is an empty sequence"
msgstr "argumento es una secuencia vacía"

#: py/modbuiltins.c:350
msgid "ord expects a character"
msgstr "ord espera un carácter"

#: py/modbuiltins.c:353
#, c-format
msgid "ord() expected a character, but string of length %d found"
msgstr "ord() espera un carácter, pero encontró un string de longitud %d"

#: py/modbuiltins.c:363
msgid "3-arg pow() not supported"
msgstr "pow() con 3 argumentos no soportado"

#: py/modbuiltins.c:517
msgid "must use keyword argument for key function"
msgstr "debe utilizar argumento de palabra clave para la función clave"

#: py/modmath.c:41 shared-bindings/math/__init__.c:53
msgid "math domain error"
msgstr "error de dominio matemático"

#: py/modmath.c:196 py/objfloat.c:270 py/objint_longlong.c:222
#: py/objint_mpz.c:230 py/runtime.c:619 shared-bindings/math/__init__.c:346
msgid "division by zero"
msgstr "división por cero"

#: py/modmicropython.c:155
msgid "schedule stack full"
msgstr ""

#: py/modstruct.c:148 py/modstruct.c:156 py/modstruct.c:244 py/modstruct.c:254
#: shared-bindings/struct/__init__.c:102 shared-bindings/struct/__init__.c:161
#: shared-module/struct/__init__.c:128 shared-module/struct/__init__.c:183
msgid "buffer too small"
msgstr "buffer demasiado pequeño"

#: py/modthread.c:240
msgid "expecting a dict for keyword args"
msgstr "esperando un diccionario para argumentos por palabra clave"

#: py/moduerrno.c:147 py/moduerrno.c:150
msgid "Permission denied"
msgstr "Permiso denegado"

#: py/moduerrno.c:148
msgid "No such file/directory"
msgstr "No existe el archivo/directorio"

#: py/moduerrno.c:149
msgid "Input/output error"
msgstr "error Input/output"

#: py/moduerrno.c:151
msgid "File exists"
msgstr "El archivo ya existe"

#: py/moduerrno.c:152
msgid "Unsupported operation"
msgstr "Operación no soportada"

#: py/moduerrno.c:153
msgid "Invalid argument"
msgstr "Argumento inválido"

#: py/obj.c:92
msgid "Traceback (most recent call last):\n"
msgstr "Traceback (ultima llamada reciente):\n"

#: py/obj.c:96
msgid "  File \"%q\", line %d"
msgstr "  Archivo \"%q\", línea %d"

#: py/obj.c:98
msgid "  File \"%q\""
msgstr "  Archivo \"%q\""

#: py/obj.c:102
msgid ", in %q\n"
msgstr ", en %q\n"

#: py/obj.c:259
msgid "can't convert to int"
msgstr "no se puede convertir a int"

#: py/obj.c:262
#, c-format
msgid "can't convert %s to int"
msgstr "no se puede convertir %s a int"

#: py/obj.c:322
msgid "can't convert to float"
msgstr "no se puede convertir a float"

#: py/obj.c:325
#, c-format
msgid "can't convert %s to float"
msgstr "no se puede convertir %s a float"

#: py/obj.c:355
msgid "can't convert to complex"
msgstr "no se puede convertir a complejo"

#: py/obj.c:358
#, c-format
msgid "can't convert %s to complex"
msgstr "no se puede convertir %s a complejo"

#: py/obj.c:373
msgid "expected tuple/list"
msgstr "tupla/lista esperada"

#: py/obj.c:376
#, c-format
msgid "object '%s' is not a tuple or list"
msgstr "el objeto '%s' no es una tupla o lista"

#: py/obj.c:387
msgid "tuple/list has wrong length"
msgstr "tupla/lista tiene una longitud incorrecta"

#: py/obj.c:389
#, c-format
msgid "requested length %d but object has length %d"
msgstr "longitud solicitada %d pero el objeto tiene longitud %d"

#: py/obj.c:402
msgid "indices must be integers"
msgstr "indices deben ser enteros"

#: py/obj.c:405
msgid "%q indices must be integers, not %s"
msgstr "%q indices deben ser enteros, no %s"

#: py/obj.c:425
msgid "%q index out of range"
msgstr "%w indice fuera de rango"

#: py/obj.c:457
msgid "object has no len"
msgstr "el objeto no tiene longitud"

#: py/obj.c:460
#, c-format
msgid "object of type '%s' has no len()"
msgstr "el objeto de tipo '%s' no tiene len()"

#: py/obj.c:500
msgid "object does not support item deletion"
msgstr "object no soporta la eliminación de elementos"

#: py/obj.c:503
#, c-format
msgid "'%s' object does not support item deletion"
msgstr "objeto '%s' no soporta la eliminación de elementos"

#: py/obj.c:507
msgid "object is not subscriptable"
msgstr "el objeto no es suscriptable"

#: py/obj.c:510
#, c-format
msgid "'%s' object is not subscriptable"
msgstr "el objeto '%s' no es suscriptable"

#: py/obj.c:514
msgid "object does not support item assignment"
msgstr "el objeto no soporta la asignación de elementos"

#: py/obj.c:517
#, c-format
msgid "'%s' object does not support item assignment"
msgstr "el objeto '%s' no soporta la asignación de elementos"

#: py/obj.c:548
msgid "object with buffer protocol required"
msgstr "objeto con protocolo de buffer requerido"

#: py/objarray.c:413 py/objstr.c:427 py/objstrunicode.c:191 py/objtuple.c:187
#: shared-bindings/nvm/ByteArray.c:85
msgid "only slices with step=1 (aka None) are supported"
msgstr "solo se admiten segmentos con step=1 (alias None)"

#: py/objarray.c:426
msgid "lhs and rhs should be compatible"
msgstr "lhs y rhs deben ser compatibles"

#: py/objarray.c:444 shared-bindings/nvm/ByteArray.c:107
msgid "array/bytes required on right side"
msgstr "array/bytes requeridos en el lado derecho"

#: py/objcomplex.c:203
msgid "can't do truncated division of a complex number"
msgstr "no se puede hacer la división truncada de un número complejo"

#: py/objcomplex.c:209
msgid "complex division by zero"
msgstr "división compleja por cero"

#: py/objcomplex.c:237
msgid "0.0 to a complex power"
msgstr "0.0 a una potencia compleja"

#: py/objdeque.c:107
msgid "full"
msgstr "lleno"

#: py/objdeque.c:127
msgid "empty"
msgstr "vacío"

#: py/objdict.c:315
msgid "popitem(): dictionary is empty"
msgstr "popitem(): diccionario vacío"

#: py/objdict.c:358
msgid "dict update sequence has wrong length"
msgstr "la secuencia de actualizacion del dict tiene una longitud incorrecta"

#: py/objfloat.c:308 py/parsenum.c:331
msgid "complex values not supported"
msgstr "valores complejos no soportados"

#: py/objgenerator.c:108
msgid "can't send non-None value to a just-started generator"
msgstr ""
"no se puede enviar un valor que no sea None a un generador recién iniciado"

#: py/objgenerator.c:126
msgid "generator already executing"
msgstr "generador ya se esta ejecutando"

#: py/objgenerator.c:229
msgid "generator ignored GeneratorExit"
msgstr "generador ignorado GeneratorExit"

#: py/objgenerator.c:251
msgid "can't pend throw to just-started generator"
msgstr "no se puede colgar al generador recién iniciado"

#: py/objint.c:144
msgid "can't convert inf to int"
msgstr "no se puede convertir inf en int"

#: py/objint.c:146
msgid "can't convert NaN to int"
msgstr "no se puede convertir Nan a int"

#: py/objint.c:163
msgid "float too big"
msgstr ""

#: py/objint.c:328
msgid "long int not supported in this build"
msgstr "long int no soportado en esta compilación"

#: py/objint.c:334 py/objint.c:340 py/objint.c:350 py/objint.c:358
msgid "small int overflow"
msgstr "pequeño int desbordamiento"

#: py/objint_longlong.c:189 py/objint_mpz.c:283 py/runtime.c:486
msgid "negative power with no float support"
msgstr "potencia negativa sin float support"

#: py/objint_longlong.c:251
msgid "ulonglong too large"
msgstr "ulonglong muy largo"

#: py/objint_mpz.c:267 py/runtime.c:396 py/runtime.c:411
msgid "negative shift count"
msgstr "cuenta negativa de turnos"

#: py/objint_mpz.c:336
msgid "pow() with 3 arguments requires integers"
msgstr "pow() con 3 argumentos requiere enteros"

#: py/objint_mpz.c:347
msgid "pow() 3rd argument cannot be 0"
msgstr "el 3er argumento de pow() no puede ser 0"

#: py/objint_mpz.c:415
msgid "overflow converting long int to machine word"
msgstr "desbordamiento convirtiendo long int a palabra de máquina"

#: py/objlist.c:273
msgid "pop from empty list"
msgstr "pop desde una lista vacía"

#: py/objnamedtuple.c:92
msgid "can't set attribute"
msgstr "no se puede asignar el atributo"

#: py/objobject.c:55
msgid "__new__ arg must be a user-type"
msgstr "__new__ arg debe ser un user-type"

#: py/objrange.c:110
msgid "zero step"
msgstr "paso cero"

#: py/objset.c:371
msgid "pop from an empty set"
msgstr "pop desde un set vacío"

#: py/objslice.c:66
msgid "Length must be an int"
msgstr "Length debe ser un int"

#: py/objslice.c:71
msgid "Length must be non-negative"
msgstr "Longitud no deberia ser negativa"

#: py/objslice.c:86 py/sequence.c:57
msgid "slice step cannot be zero"
msgstr "slice step no puede ser cero"

#: py/objslice.c:159
msgid "Cannot subclass slice"
msgstr ""

#: py/objstr.c:261
msgid "bytes value out of range"
msgstr "valor de bytes fuera de rango"

#: py/objstr.c:270
msgid "wrong number of arguments"
msgstr "numero erroneo de argumentos"

#: py/objstr.c:467
msgid "join expects a list of str/bytes objects consistent with self object"
msgstr ""
"join espera una lista de objetos str/bytes consistentes con el mismo objeto"

#: py/objstr.c:542 py/objstr.c:647 py/objstr.c:1744
msgid "empty separator"
msgstr "separator vacío"

#: py/objstr.c:641
msgid "rsplit(None,n)"
msgstr "rsplit(None,n)"

#: py/objstr.c:713
msgid "substring not found"
msgstr "substring no encontrado"

#: py/objstr.c:770
msgid "start/end indices"
msgstr "índices inicio/final"

#: py/objstr.c:931
msgid "bad format string"
msgstr "formato de string erroneo"

#: py/objstr.c:953
msgid "single '}' encountered in format string"
msgstr "un solo '}' encontrado en format string"

#: py/objstr.c:992
msgid "bad conversion specifier"
msgstr "especificador de conversion erroneo"

#: py/objstr.c:996
msgid "end of format while looking for conversion specifier"
msgstr "el final del formato mientras se busca el especificador de conversión"

#: py/objstr.c:998
#, c-format
msgid "unknown conversion specifier %c"
msgstr "especificador de conversión %c desconocido"

#: py/objstr.c:1029
msgid "unmatched '{' in format"
msgstr "No coinciden '{' en format"

#: py/objstr.c:1036
msgid "expected ':' after format specifier"
msgstr "se espera ':' despues de un especificaro de tipo format"

#: py/objstr.c:1050
msgid ""
"can't switch from automatic field numbering to manual field specification"
msgstr ""
"no se puede cambiar de la numeración automática de campos a la "
"especificación de campo manual"

#: py/objstr.c:1055 py/objstr.c:1083
msgid "tuple index out of range"
msgstr "tuple index fuera de rango"

#: py/objstr.c:1071
msgid "attributes not supported yet"
msgstr "atributos aún no soportados"

#: py/objstr.c:1079
msgid ""
"can't switch from manual field specification to automatic field numbering"
msgstr ""
"no se puede cambiar de especificación de campo manual a numeración "
"automática de campos"

#: py/objstr.c:1171
msgid "invalid format specifier"
msgstr "especificador de formato inválido"

#: py/objstr.c:1192
msgid "sign not allowed in string format specifier"
msgstr "signo no permitido en el espeficador de string format"

#: py/objstr.c:1200
msgid "sign not allowed with integer format specifier 'c'"
msgstr "signo no permitido con el especificador integer format 'c'"

#: py/objstr.c:1259
#, c-format
msgid "unknown format code '%c' for object of type '%s'"
msgstr "codigo format desconocido '%c' para el typo de objeto '%s'"

#: py/objstr.c:1331
#, c-format
msgid "unknown format code '%c' for object of type 'float'"
msgstr "codigo format desconocido '%c' para el typo de objeto 'float'"

#: py/objstr.c:1343
msgid "'=' alignment not allowed in string format specifier"
msgstr "'=' alineación no permitida en el especificador string format"

#: py/objstr.c:1367
#, c-format
msgid "unknown format code '%c' for object of type 'str'"
msgstr "codigo format desconocido '%c' para objeto de tipo 'str'"

#: py/objstr.c:1415
msgid "format requires a dict"
msgstr "format requiere un dict"

#: py/objstr.c:1424
msgid "incomplete format key"
msgstr ""

#: py/objstr.c:1482
msgid "incomplete format"
msgstr "formato incompleto"

#: py/objstr.c:1490
msgid "not enough arguments for format string"
msgstr "no suficientes argumentos para format string"

#: py/objstr.c:1500
#, c-format
msgid "%%c requires int or char"
msgstr "%%c requiere int o char"

#: py/objstr.c:1507
msgid "integer required"
msgstr "Entero requerido"

#: py/objstr.c:1570
#, c-format
msgid "unsupported format character '%c' (0x%x) at index %d"
msgstr "carácter no soportado '%c' (0x%x) en índice %d"

#: py/objstr.c:1577
msgid "not all arguments converted during string formatting"
msgstr ""
"no todos los argumentos fueron convertidos durante el formato de string"

#: py/objstr.c:2102
msgid "can't convert to str implicitly"
msgstr "no se puede convertir a str implícitamente"

#: py/objstr.c:2106
msgid "can't convert '%q' object to %q implicitly"
msgstr "no se puede convertir el objeto '%q' a %q implícitamente"

#: py/objstrunicode.c:134
#, c-format
msgid "string indices must be integers, not %s"
msgstr "índices de string deben ser enteros, no %s"

#: py/objstrunicode.c:145 py/objstrunicode.c:164
msgid "string index out of range"
msgstr "string index fuera de rango"

#: py/objtype.c:368
msgid "__init__() should return None"
msgstr "__init__() deberia devolver None"

#: py/objtype.c:370
#, c-format
msgid "__init__() should return None, not '%s'"
msgstr "__init__() deberia devolver None, no '%s'"

#: py/objtype.c:633 py/objtype.c:1287 py/runtime.c:1065
msgid "unreadable attribute"
msgstr "atributo no legible"

#: py/objtype.c:878 py/runtime.c:653
msgid "object not callable"
msgstr "objeto no puede ser llamado"

#: py/objtype.c:880 py/runtime.c:655
#, c-format
msgid "'%s' object is not callable"
msgstr "objeto '%s' no puede ser llamado"

#: py/objtype.c:988
msgid "type takes 1 or 3 arguments"
msgstr "type acepta 1 o 3 argumentos"

#: py/objtype.c:999
msgid "cannot create instance"
msgstr "no se puede crear instancia"

#: py/objtype.c:1001
msgid "cannot create '%q' instances"
msgstr "no se pueden crear '%q' instancias"

#: py/objtype.c:1059
msgid "can't add special method to already-subclassed class"
msgstr "no se puede agregar un método a una clase ya subclasificada"

#: py/objtype.c:1103 py/objtype.c:1109
msgid "type is not an acceptable base type"
msgstr "type no es un tipo de base aceptable"

#: py/objtype.c:1112
msgid "type '%q' is not an acceptable base type"
msgstr "type '%q' no es un tipo de base aceptable"

#: py/objtype.c:1149
msgid "multiple inheritance not supported"
msgstr "herencia multiple no soportada"

#: py/objtype.c:1176
msgid "multiple bases have instance lay-out conflict"
msgstr ""

#: py/objtype.c:1217
msgid "first argument to super() must be type"
msgstr "primer argumento para super() debe ser de tipo"

#: py/objtype.c:1382
msgid "issubclass() arg 2 must be a class or a tuple of classes"
msgstr "issubclass() arg 2 debe ser una clase o tuple de clases"

#: py/objtype.c:1396
msgid "issubclass() arg 1 must be a class"
msgstr "issubclass() arg 1 debe ser una clase"

#: py/parse.c:726
msgid "constant must be an integer"
msgstr "constant debe ser un entero"

#: py/parse.c:868
msgid "Unable to init parser"
msgstr "Incapaz de inicializar el parser"

#: py/parse.c:1170
msgid "unexpected indent"
msgstr "sangría inesperada"

#: py/parse.c:1173
msgid "unindent does not match any outer indentation level"
msgstr "sangría no coincide con ningún nivel exterior"

#: py/parsenum.c:60
msgid "int() arg 2 must be >= 2 and <= 36"
msgstr "int() arg 2 debe ser >= 2 y <= 36"

#: py/parsenum.c:151
msgid "invalid syntax for integer"
msgstr "sintaxis inválida para entero"

#: py/parsenum.c:155
#, c-format
msgid "invalid syntax for integer with base %d"
msgstr "sintaxis inválida para entero con base %d"

#: py/parsenum.c:339
msgid "invalid syntax for number"
msgstr "sintaxis inválida para número"

#: py/parsenum.c:342
msgid "decimal numbers not supported"
msgstr "números decimales no soportados"

#: py/persistentcode.c:223
msgid ""
"Incompatible .mpy file. Please update all .mpy files. See http://adafru.it/"
"mpy-update for more info."
msgstr ""
"Archivo .mpy incompatible. Actualice todos los archivos .mpy. Consulte "
"http://adafru.it/mpy-update para más información"

#: py/persistentcode.c:326
msgid "can only save bytecode"
msgstr "solo puede almacenar bytecode"

#: py/runtime.c:206
msgid "name not defined"
msgstr "name no definido"

#: py/runtime.c:209
msgid "name '%q' is not defined"
msgstr "name '%q' no esta definido"

#: py/runtime.c:304 py/runtime.c:611
msgid "unsupported type for operator"
msgstr "tipo de operador no soportado"

#: py/runtime.c:307
msgid "unsupported type for %q: '%s'"
msgstr "tipo no soportado para %q: '%s'"

#: py/runtime.c:614
msgid "unsupported types for %q: '%s', '%s'"
msgstr "tipos no soportados para %q: '%s', '%s'"

#: py/runtime.c:881 py/runtime.c:888 py/runtime.c:945
msgid "wrong number of values to unpack"
msgstr "numero erroneo de valores a descomprimir"

#: py/runtime.c:883 py/runtime.c:947
#, c-format
msgid "need more than %d values to unpack"
msgstr "necesita más de %d valores para descomprimir"

#: py/runtime.c:890
#, c-format
msgid "too many values to unpack (expected %d)"
msgstr "demasiados valores para descomprimir (%d esperado)"

#: py/runtime.c:984
msgid "argument has wrong type"
msgstr "el argumento tiene un tipo erroneo"

#: py/runtime.c:986
msgid "argument should be a '%q' not a '%q'"
msgstr "argumento deberia ser un '%q' no un '%q'"

#: py/runtime.c:1123 py/runtime.c:1197 shared-bindings/_pixelbuf/__init__.c:106
msgid "no such attribute"
msgstr "no hay tal atributo"

#: py/runtime.c:1128
msgid "type object '%q' has no attribute '%q'"
msgstr "objeto de tipo '%q' no tiene atributo '%q'"

#: py/runtime.c:1132 py/runtime.c:1200
msgid "'%s' object has no attribute '%q'"
msgstr "objeto '%s' no tiene atributo '%q'"

#: py/runtime.c:1238
msgid "object not iterable"
msgstr "objeto no iterable"

#: py/runtime.c:1241
#, c-format
msgid "'%s' object is not iterable"
msgstr "objeto '%s' no es iterable"

#: py/runtime.c:1260 py/runtime.c:1296
msgid "object not an iterator"
msgstr "objeto no es un iterator"

#: py/runtime.c:1262 py/runtime.c:1298
#, c-format
msgid "'%s' object is not an iterator"
msgstr "objeto '%s' no es un iterator"

#: py/runtime.c:1401
msgid "exceptions must derive from BaseException"
msgstr "las excepciones deben derivar de BaseException"

#: py/runtime.c:1430
msgid "cannot import name %q"
msgstr "no se puede importar name '%q'"

#: py/runtime.c:1535
msgid "memory allocation failed, heap is locked"
msgstr "la asignación de memoria falló, el heap está bloqueado"

#: py/runtime.c:1539
#, c-format
msgid "memory allocation failed, allocating %u bytes"
msgstr "la asignación de memoria falló, asignando %u bytes"

#: py/runtime.c:1620
msgid "maximum recursion depth exceeded"
msgstr "profundidad máxima de recursión excedida"

#: py/sequence.c:264
msgid "object not in sequence"
msgstr "objeto no en secuencia"

#: py/stream.c:96
msgid "stream operation not supported"
msgstr "operación stream no soportada"

#: py/stream.c:254
msgid "string not supported; use bytes or bytearray"
msgstr "string no soportado; usa bytes o bytearray"

#: py/stream.c:289
msgid "length argument not allowed for this type"
msgstr "argumento length no permitido para este tipo"

#: py/vm.c:255
msgid "local variable referenced before assignment"
msgstr "variable local referenciada antes de la asignación"

#: py/vm.c:1142
msgid "no active exception to reraise"
msgstr "exception no activa para reraise"

#: py/vm.c:1284
msgid "byte code not implemented"
msgstr "codigo byte no implementado"

#: shared-bindings/_pixelbuf/PixelBuf.c:101
#, c-format
msgid "byteorder is not an instance of ByteOrder (got a %s)"
msgstr ""

#: shared-bindings/_pixelbuf/PixelBuf.c:106
#, c-format
msgid "Can not use dotstar with %s"
msgstr ""

#: shared-bindings/_pixelbuf/PixelBuf.c:118
msgid "rawbuf is not the same size as buf"
msgstr ""

#: shared-bindings/_pixelbuf/PixelBuf.c:123
#, c-format
msgid "buf is too small. need %d bytes"
msgstr ""

#: shared-bindings/_pixelbuf/PixelBuf.c:129
msgid "write_args must be a list, tuple, or None"
msgstr ""

#: shared-bindings/_pixelbuf/PixelBuf.c:394
#, fuzzy
msgid "Only slices with step=1 (aka None) are supported"
msgstr "solo se admiten segmentos con step=1 (alias None)"

#: shared-bindings/_pixelbuf/PixelBuf.c:396
#, fuzzy
msgid "Range out of bounds"
msgstr "address fuera de límites"

#: shared-bindings/_pixelbuf/PixelBuf.c:405
msgid "tuple/list required on RHS"
msgstr ""

#: shared-bindings/_pixelbuf/PixelBuf.c:421
#, c-format
msgid "Unmatched number of items on RHS (expected %d, got %d)."
msgstr ""

#: shared-bindings/_pixelbuf/PixelBuf.c:444
msgid "Pixel beyond bounds of buffer"
msgstr ""

#: shared-bindings/_pixelbuf/__init__.c:112
#, fuzzy
msgid "readonly attribute"
msgstr "atributo no legible"

#: shared-bindings/_stage/Layer.c:71
msgid "graphic must be 2048 bytes long"
msgstr "graphic debe ser 2048 bytes de largo"

#: shared-bindings/_stage/Layer.c:77 shared-bindings/_stage/Text.c:75
msgid "palette must be 32 bytes long"
msgstr "palette debe ser 32 bytes de largo"

#: shared-bindings/_stage/Layer.c:84
msgid "map buffer too small"
msgstr "map buffer muy pequeño"

#: shared-bindings/_stage/Text.c:69
msgid "font must be 2048 bytes long"
msgstr "font debe ser 2048 bytes de largo"

#: shared-bindings/_stage/Text.c:81
msgid "chars buffer too small"
msgstr "chars buffer muy pequeño"

#: shared-bindings/analogio/AnalogOut.c:118
msgid "AnalogOut is only 16 bits. Value must be less than 65536."
msgstr "AnalogOut es solo de 16 bits. Value debe ser menos a 65536."

#: shared-bindings/audiobusio/I2SOut.c:222
#: shared-bindings/audioio/AudioOut.c:223
msgid "Not playing"
msgstr ""

#: shared-bindings/audiobusio/PDMIn.c:124
msgid "Bit depth must be multiple of 8."
msgstr "La profundidad de bits debe ser múltiplo de 8."

#: shared-bindings/audiobusio/PDMIn.c:128
msgid "Oversample must be multiple of 8."
msgstr ""

#: shared-bindings/audiobusio/PDMIn.c:136
msgid "Microphone startup delay must be in range 0.0 to 1.0"
msgstr ""

#: shared-bindings/audiobusio/PDMIn.c:193
msgid "destination_length must be an int >= 0"
msgstr "destination_length debe ser un int >= 0"

#: shared-bindings/audiobusio/PDMIn.c:199
msgid "Cannot record to a file"
msgstr "No se puede grabar en un archivo"

#: shared-bindings/audiobusio/PDMIn.c:202
msgid "Destination capacity is smaller than destination_length."
msgstr "Capacidad de destino es mas pequeña que destination_length."

#: shared-bindings/audiobusio/PDMIn.c:206
msgid "destination buffer must be an array of type 'H' for bit_depth = 16"
msgstr "el buffer de destino debe ser un array de tipo 'H' para bit_depth = 16"

#: shared-bindings/audiobusio/PDMIn.c:208
msgid ""
"destination buffer must be a bytearray or array of type 'B' for bit_depth = 8"
msgstr ""
"el buffer de destino debe ser un bytearray o array de tipo 'B' para "
"bit_depth = 8"

#: shared-bindings/audioio/Mixer.c:91
msgid "Invalid voice count"
msgstr "Cuenta de voces inválida"

#: shared-bindings/audioio/Mixer.c:96
msgid "Invalid channel count"
msgstr "Cuenta de canales inválida"

#: shared-bindings/audioio/Mixer.c:100
msgid "Sample rate must be positive"
msgstr "Sample rate debe ser positivo"

#: shared-bindings/audioio/Mixer.c:104
msgid "bits_per_sample must be 8 or 16"
msgstr "bits_per_sample debe ser 8 o 16"

#: shared-bindings/audioio/RawSample.c:95
msgid ""
"sample_source buffer must be a bytearray or array of type 'h', 'H', 'b' or "
"'B'"
msgstr ""
"sample_source buffer debe ser un bytearray o un array de tipo 'h', 'H', 'b' "
"o'B'"

#: shared-bindings/audioio/RawSample.c:101
msgid "buffer must be a bytes-like object"
msgstr "buffer debe de ser un objeto bytes-like"

#: shared-bindings/audioio/WaveFile.c:78
#: shared-bindings/displayio/OnDiskBitmap.c:87
msgid "file must be a file opened in byte mode"
msgstr "el archivo deberia ser una archivo abierto en modo byte"

#: shared-bindings/bitbangio/I2C.c:109 shared-bindings/bitbangio/SPI.c:119
#: shared-bindings/busio/SPI.c:130
msgid "Function requires lock"
msgstr "La función requiere lock"

#: shared-bindings/bitbangio/I2C.c:193 shared-bindings/busio/I2C.c:207
msgid "Buffer must be at least length 1"
msgstr "Buffer debe ser de longitud 1 como minimo"

#: shared-bindings/bitbangio/SPI.c:149 shared-bindings/busio/SPI.c:172
msgid "Invalid polarity"
msgstr "Polaridad inválida"

#: shared-bindings/bitbangio/SPI.c:153 shared-bindings/busio/SPI.c:176
msgid "Invalid phase"
msgstr "Fase inválida"

#: shared-bindings/bitbangio/SPI.c:157 shared-bindings/busio/SPI.c:180
msgid "Invalid number of bits"
msgstr "Numero inválido de bits"

#: shared-bindings/bitbangio/SPI.c:282 shared-bindings/busio/SPI.c:345
msgid "buffer slices must be of equal length"
msgstr ""

#: shared-bindings/bleio/Address.c:115
#, c-format
msgid "Address is not %d bytes long or is in wrong format"
msgstr ""

#: shared-bindings/bleio/Address.c:122
#, fuzzy, c-format
msgid "Address must be %d bytes long"
msgstr "palette debe ser 32 bytes de largo"

#: shared-bindings/bleio/Characteristic.c:74
#: shared-bindings/bleio/Descriptor.c:86 shared-bindings/bleio/Service.c:66
#, fuzzy
msgid "Expected a UUID"
msgstr "Se espera un %q"

#: shared-bindings/bleio/CharacteristicBuffer.c:39
#, fuzzy
msgid "Not connected"
msgstr "No se puede conectar a AP"

#: shared-bindings/bleio/CharacteristicBuffer.c:74
#, fuzzy
msgid "timeout must be >= 0.0"
msgstr "bits debe ser 8"

#: shared-bindings/bleio/CharacteristicBuffer.c:79
#, fuzzy
msgid "buffer_size must be >= 1"
msgstr "los buffers deben de tener la misma longitud"

#: shared-bindings/bleio/CharacteristicBuffer.c:83
#, fuzzy
msgid "Expected a Characteristic"
msgstr "No se puede agregar la Característica."

#: shared-bindings/bleio/CharacteristicBuffer.c:138
msgid "CharacteristicBuffer writing not provided"
msgstr ""

#: shared-bindings/bleio/CharacteristicBuffer.c:147
msgid "Not connected."
msgstr ""

#: shared-bindings/bleio/Device.c:210
msgid "Can't add services in Central mode"
msgstr "No se pueden agregar servicio en modo Central"

#: shared-bindings/bleio/Device.c:226
msgid "Can't connect in Peripheral mode"
msgstr "No se puede conectar en modo Peripheral"

#: shared-bindings/bleio/Device.c:256
msgid "Can't change the name in Central mode"
msgstr "No se puede cambiar el nombre en modo Central"

#: shared-bindings/bleio/Device.c:277 shared-bindings/bleio/Device.c:313
msgid "Can't advertise in Central mode"
msgstr ""

#: shared-bindings/bleio/Peripheral.c:106
msgid "services includes an object that is not a Service"
msgstr ""

#: shared-bindings/bleio/Peripheral.c:119
#, fuzzy
msgid "name must be a string"
msgstr "palabras clave deben ser strings"

#: shared-bindings/bleio/Service.c:84
msgid "characteristics includes an object that is not a Characteristic"
msgstr ""

#: shared-bindings/bleio/Service.c:90
msgid "Characteristic UUID doesn't match Service UUID"
msgstr ""

#: shared-bindings/bleio/UUID.c:66
msgid "UUID integer value not in range 0 to 0xffff"
msgstr ""

#: shared-bindings/bleio/UUID.c:91
msgid "UUID string not 'xxxxxxxx-xxxx-xxxx-xxxx-xxxxxxxxxxxx'"
msgstr ""

#: shared-bindings/bleio/UUID.c:103
msgid "UUID value is not str, int or byte buffer"
msgstr ""

#: shared-bindings/bleio/UUID.c:107
#, fuzzy
msgid "Byte buffer must be 16 bytes."
msgstr "buffer debe de ser un objeto bytes-like"

#: shared-bindings/bleio/UUID.c:151
msgid "not a 128-bit UUID"
msgstr ""

#: shared-bindings/busio/I2C.c:117
msgid "Function requires lock."
msgstr "La función requiere lock"

#: shared-bindings/busio/UART.c:103
msgid "bits must be 7, 8 or 9"
msgstr "bits deben ser 7, 8 o 9"

#: shared-bindings/busio/UART.c:115
msgid "stop must be 1 or 2"
msgstr "stop debe ser 1 o 2"

#: shared-bindings/busio/UART.c:120
msgid "timeout >100 (units are now seconds, not msecs)"
msgstr ""

#: shared-bindings/digitalio/DigitalInOut.c:211
msgid "Invalid direction."
msgstr "Dirección inválida."

#: shared-bindings/digitalio/DigitalInOut.c:240
msgid "Cannot set value when direction is input."
msgstr "No se puede asignar un valor cuando la dirección es input."

#: shared-bindings/digitalio/DigitalInOut.c:266
#: shared-bindings/digitalio/DigitalInOut.c:281
msgid "Drive mode not used when direction is input."
msgstr "Modo Drive no se usa cuando la dirección es input."

#: shared-bindings/digitalio/DigitalInOut.c:314
#: shared-bindings/digitalio/DigitalInOut.c:331
msgid "Pull not used when direction is output."
msgstr "Pull no se usa cuando la dirección es output."

#: shared-bindings/digitalio/DigitalInOut.c:340
msgid "Unsupported pull value."
msgstr "valor pull no soportado."

#: shared-bindings/displayio/Bitmap.c:84 shared-bindings/displayio/Shape.c:88
msgid "y should be an int"
msgstr "y deberia ser un int"

#: shared-bindings/displayio/Bitmap.c:89
msgid "row buffer must be a bytearray or array of type 'b' or 'B'"
msgstr "row buffer deberia ser un bytearray o array de tipo 'b' o 'B'"

#: shared-bindings/displayio/Bitmap.c:94
msgid "row data must be a buffer"
msgstr "row data debe ser un buffer"

#: shared-bindings/displayio/ColorConverter.c:72
msgid "color should be an int"
msgstr "color deberia ser un int"

#: shared-bindings/displayio/Display.c:119
msgid "Too many displays"
msgstr ""

#: shared-bindings/displayio/Display.c:138
msgid "Must be a Group subclass."
msgstr ""

#: shared-bindings/displayio/FourWire.c:93
#: shared-bindings/displayio/ParallelBus.c:98
msgid "Too many display busses"
msgstr ""

#: shared-bindings/displayio/FourWire.c:106
#: shared-bindings/displayio/ParallelBus.c:110
msgid "displayio is a work in progress"
msgstr "displayio todavia esta en desarrollo"

#: shared-bindings/displayio/Group.c:62
msgid "Group must have size at least 1"
msgstr "Group debe tener size de minimo 1"

#: shared-bindings/displayio/Palette.c:93
msgid "color buffer must be a bytearray or array of type 'b' or 'B'"
msgstr "color buffer deberia ser un bytearray o array de tipo 'b' o 'B'"

#: shared-bindings/displayio/Palette.c:99
msgid "color buffer must be 3 bytes (RGB) or 4 bytes (RGB + pad byte)"
msgstr ""

#: shared-bindings/displayio/Palette.c:103
msgid "color must be between 0x000000 and 0xffffff"
msgstr "color debe estar entre 0x000000 y 0xffffff"

#: shared-bindings/displayio/Palette.c:107
msgid "color buffer must be a buffer or int"
msgstr "color buffer deber ser un buffer o un int"

#: shared-bindings/displayio/Palette.c:120
#: shared-bindings/displayio/Palette.c:134
msgid "palette_index should be an int"
msgstr "palette_index deberia ser un int"

#: shared-bindings/displayio/Shape.c:92
#, fuzzy
msgid "start_x should be an int"
msgstr "y deberia ser un int"

#: shared-bindings/displayio/Shape.c:96
#, fuzzy
msgid "end_x should be an int"
msgstr "y deberia ser un int"

#: shared-bindings/displayio/Sprite.c:49
msgid "position must be 2-tuple"
msgstr "posición debe ser 2-tuple"

#: shared-bindings/displayio/Sprite.c:102
msgid "unsupported bitmap type"
msgstr "tipo de bitmap no soportado"

#: shared-bindings/displayio/Sprite.c:167
msgid "pixel_shader must be displayio.Palette or displayio.ColorConverter"
msgstr "pixel_shader debe ser displayio.Palette o displayio.ColorConverter"

#: shared-bindings/gamepad/GamePad.c:100
msgid "too many arguments"
msgstr "muchos argumentos"

#: shared-bindings/gamepad/GamePad.c:104
msgid "expected a DigitalInOut"
msgstr "se espera un DigitalInOut"

#: shared-bindings/i2cslave/I2CSlave.c:95
msgid "can't convert address to int"
msgstr "no se puede convertir address a int"

#: shared-bindings/i2cslave/I2CSlave.c:98
msgid "address out of bounds"
msgstr "address fuera de límites"

#: shared-bindings/i2cslave/I2CSlave.c:104
msgid "addresses is empty"
msgstr "addresses esta vacío"

#: shared-bindings/microcontroller/Pin.c:89
#: shared-bindings/neopixel_write/__init__.c:67
#: shared-bindings/pulseio/PulseOut.c:76
msgid "Expected a %q"
msgstr "Se espera un %q"

#: shared-bindings/microcontroller/Pin.c:100
msgid "%q in use"
msgstr "%q está siendo utilizado"

#: shared-bindings/microcontroller/__init__.c:126
msgid "Invalid run mode."
msgstr "Modo de ejecución inválido."

#: shared-bindings/multiterminal/__init__.c:68
msgid "Stream missing readinto() or write() method."
msgstr "A Stream le falta el método readinto() o write()."

#: shared-bindings/nvm/ByteArray.c:99
msgid "Slice and value different lengths."
msgstr ""

#: shared-bindings/nvm/ByteArray.c:104
msgid "Array values should be single bytes."
msgstr "Valores del array deben ser bytes individuales."

#: shared-bindings/nvm/ByteArray.c:111 shared-bindings/nvm/ByteArray.c:141
msgid "Unable to write to nvm."
msgstr "Imposible escribir en nvm"

#: shared-bindings/nvm/ByteArray.c:137
msgid "Bytes must be between 0 and 255."
msgstr "Bytes debe estar entre 0 y 255."

#: shared-bindings/os/__init__.c:200
msgid "No hardware random available"
msgstr "No hay hardware random disponible"

#: shared-bindings/pulseio/PWMOut.c:162
msgid ""
"PWM duty_cycle must be between 0 and 65535 inclusive (16 bit resolution)"
msgstr ""

#: shared-bindings/pulseio/PWMOut.c:193
msgid ""
"PWM frequency not writable when variable_frequency is False on construction."
msgstr ""

#: shared-bindings/pulseio/PulseIn.c:272
msgid "Cannot delete values"
msgstr "No se puede eliminar valores"

#: shared-bindings/pulseio/PulseIn.c:278
msgid "Slices not supported"
msgstr ""

#: shared-bindings/pulseio/PulseIn.c:284
msgid "index must be int"
msgstr "indice debe ser int"

#: shared-bindings/pulseio/PulseIn.c:290
msgid "Read-only"
msgstr "Solo-lectura"

#: shared-bindings/pulseio/PulseOut.c:135
msgid "Array must contain halfwords (type 'H')"
msgstr ""

#: shared-bindings/random/__init__.c:92 shared-bindings/random/__init__.c:100
msgid "stop not reachable from start"
msgstr ""

#: shared-bindings/random/__init__.c:111
msgid "step must be non-zero"
msgstr ""

#: shared-bindings/random/__init__.c:114
msgid "invalid step"
msgstr ""

#: shared-bindings/random/__init__.c:146
msgid "empty sequence"
msgstr "secuencia vacía"

#: shared-bindings/rtc/RTC.c:40 shared-bindings/rtc/RTC.c:44
#: shared-bindings/time/__init__.c:190
msgid "RTC is not supported on this board"
msgstr "RTC no soportado en esta placa"

#: shared-bindings/rtc/RTC.c:52
msgid "RTC calibration is not supported on this board"
msgstr "Calibración de RTC no es soportada en esta placa"

#: shared-bindings/socket/__init__.c:516 shared-module/network/__init__.c:81
msgid "no available NIC"
msgstr "NIC no disponible"

#: shared-bindings/storage/__init__.c:77
msgid "filesystem must provide mount method"
msgstr "sistema de archivos debe proporcionar método de montaje"

#: shared-bindings/supervisor/__init__.c:93
msgid "Brightness must be between 0 and 255"
msgstr "Brightness debe estar entro 0 y 255"

#: shared-bindings/supervisor/__init__.c:119
msgid "Stack size must be at least 256"
msgstr ""

#: shared-bindings/time/__init__.c:78
msgid "sleep length must be non-negative"
msgstr "la longitud de sleep no puede ser negativa"

#: shared-bindings/time/__init__.c:88
msgid "time.struct_time() takes exactly 1 argument"
msgstr "time.struct_time() acepta exactamente 1 argumento"

#: shared-bindings/time/__init__.c:91
msgid "time.struct_time() takes a 9-sequence"
msgstr ""

#: shared-bindings/time/__init__.c:169 shared-bindings/time/__init__.c:263
msgid "Tuple or struct_time argument required"
msgstr "Argumento tuple o struct_time requerido"

#: shared-bindings/time/__init__.c:174 shared-bindings/time/__init__.c:268
msgid "function takes exactly 9 arguments"
msgstr "la función toma exactamente 9 argumentos."

#: shared-bindings/time/__init__.c:239 shared-bindings/time/__init__.c:272
msgid "timestamp out of range for platform time_t"
msgstr ""

#: shared-bindings/touchio/TouchIn.c:173
msgid "threshold must be in the range 0-65536"
msgstr ""

#: shared-bindings/util.c:38
msgid ""
"Object has been deinitialized and can no longer be used. Create a new object."
msgstr ""
"El objeto se ha desinicializado y ya no se puede utilizar. Crea un nuevo "
"objeto"

#: shared-module/_pixelbuf/PixelBuf.c:69
#, c-format
msgid "Expected tuple of length %d, got %d"
msgstr ""

#: shared-module/audioio/Mixer.c:47 shared-module/audioio/WaveFile.c:117
msgid "Couldn't allocate first buffer"
msgstr "No se pudo asignar el primer buffer"

#: shared-module/audioio/Mixer.c:53 shared-module/audioio/WaveFile.c:123
msgid "Couldn't allocate second buffer"
msgstr "No se pudo asignar el segundo buffer"

#: shared-module/audioio/Mixer.c:82
msgid "Voice index too high"
msgstr "Index de voz demasiado alto"

#: shared-module/audioio/Mixer.c:85
msgid "The sample's sample rate does not match the mixer's"
msgstr "El sample rate del sample no iguala al del mixer"

#: shared-module/audioio/Mixer.c:88
msgid "The sample's channel count does not match the mixer's"
msgstr "La cuenta de canales del sample no iguala a las del mixer"

#: shared-module/audioio/Mixer.c:91
msgid "The sample's bits_per_sample does not match the mixer's"
msgstr "Los bits_per_sample del sample no igualan a los del mixer"

#: shared-module/audioio/Mixer.c:100
msgid "The sample's signedness does not match the mixer's"
msgstr "El signo del sample no iguala al del mixer"

#: shared-module/audioio/WaveFile.c:61
msgid "Invalid wave file"
msgstr "Archivo wave inválido"

#: shared-module/audioio/WaveFile.c:69
msgid "Invalid format chunk size"
msgstr ""

#: shared-module/audioio/WaveFile.c:83
msgid "Unsupported format"
msgstr "Formato no soportado"

#: shared-module/audioio/WaveFile.c:99
msgid "Data chunk must follow fmt chunk"
msgstr ""

#: shared-module/audioio/WaveFile.c:107
msgid "Invalid file"
msgstr "Archivo inválido"

#: shared-module/bitbangio/I2C.c:58
msgid "Clock stretch too long"
msgstr ""

#: shared-module/bitbangio/SPI.c:44
msgid "Clock pin init failed."
msgstr "Clock pin init fallido"

#: shared-module/bitbangio/SPI.c:50
msgid "MOSI pin init failed."
msgstr "MOSI pin init fallido."

#: shared-module/bitbangio/SPI.c:61
msgid "MISO pin init failed."
msgstr "MISO pin init fallido."

#: shared-module/bitbangio/SPI.c:121
msgid "Cannot write without MOSI pin."
msgstr "No se puede escribir sin pin MOSI."

#: shared-module/bitbangio/SPI.c:176
msgid "Cannot read without MISO pin."
msgstr "No se puede leer sin pin MISO."

#: shared-module/bitbangio/SPI.c:240
msgid "Cannot transfer without MOSI and MISO pins."
msgstr "No se puede transferir sin pines MOSI y MISO."

#: shared-module/displayio/Bitmap.c:49
msgid "Only bit maps of 8 bit color or less are supported"
msgstr "Solo se admiten bit maps de color de 8 bits o menos"

#: shared-module/displayio/Bitmap.c:69
msgid "row must be packed and word aligned"
msgstr "la fila debe estar empacada y la palabra alineada"

#: shared-module/displayio/Display.c:62
#, fuzzy
msgid "Unsupported display bus type"
msgstr "tipo de bitmap no soportado"

#: shared-module/displayio/Group.c:39
msgid "Group full"
msgstr "Group lleno"

#: shared-module/displayio/Group.c:46
msgid "Layer must be a Group or Sprite subclass."
msgstr ""

#: shared-module/displayio/Group.c:55
msgid "Group empty"
msgstr "Group vacío"

#: shared-module/displayio/OnDiskBitmap.c:49
msgid "Invalid BMP file"
msgstr "Archivo BMP inválido"

#: shared-module/displayio/OnDiskBitmap.c:59
#, c-format
msgid "Only Windows format, uncompressed BMP supported %d"
msgstr "Solo formato Windows, BMP sin comprimir soportado %d"

#: shared-module/displayio/OnDiskBitmap.c:64
#, c-format
msgid "Only true color (24 bpp or higher) BMP supported %x"
msgstr "Solo color verdadero (24 bpp o superior) BMP admitido %x"

#: shared-module/displayio/Shape.c:60
#, fuzzy
msgid "y value out of bounds"
msgstr "address fuera de límites"

#: shared-module/displayio/Shape.c:63
#, fuzzy
msgid "x value out of bounds"
msgstr "address fuera de límites"

#: shared-module/displayio/Shape.c:67
#, c-format
msgid "Maximum x value when mirrored is %d"
msgstr ""

#: shared-module/storage/__init__.c:155
msgid "Cannot remount '/' when USB is active."
msgstr "No se puede volver a montar '/' cuando el USB esta activo."

#: shared-module/struct/__init__.c:39
msgid "'S' and 'O' are not supported format types"
msgstr "'S' y 'O' no son compatibles con los tipos de formato"

#: shared-module/struct/__init__.c:136
msgid "too many arguments provided with the given format"
msgstr "demasiados argumentos provistos con el formato dado"

#: shared-module/struct/__init__.c:179
#, fuzzy
msgid "buffer size must match format"
msgstr "los buffers deben de tener la misma longitud"

#: shared-module/usb_hid/Device.c:45
#, c-format
msgid "Buffer incorrect size. Should be %d bytes."
msgstr "Tamaño de buffer incorrecto. Debe ser de %d bytes."

#: shared-module/usb_hid/Device.c:53
msgid "USB Busy"
msgstr "USB ocupado"

#: shared-module/usb_hid/Device.c:59
msgid "USB Error"
msgstr "Error USB"

#: supervisor/shared/board_busses.c:62
msgid "No default I2C bus"
msgstr "Sin bus I2C por defecto"

#: supervisor/shared/board_busses.c:91
msgid "No default SPI bus"
msgstr "Sin bus SPI por defecto"

#: supervisor/shared/board_busses.c:118
msgid "No default UART bus"
msgstr "Sin bus UART por defecto"

#: supervisor/shared/safe_mode.c:97
msgid "You requested starting safe mode by "
msgstr "Solicitaste iniciar en modo seguro por "

#: supervisor/shared/safe_mode.c:100
msgid "To exit, please reset the board without "
msgstr "Para salir, por favor reinicia la tarjeta sin "

#: supervisor/shared/safe_mode.c:107
#, fuzzy
msgid ""
"You are running in safe mode which means something unanticipated happened.\n"
msgstr ""
"Estás ejecutando en modo seguro, lo cual significa que algo realmente malo "
"ha sucedido.\n"

#: supervisor/shared/safe_mode.c:109
msgid ""
"Looks like our core CircuitPython code crashed hard. Whoops!\n"
"Please file an issue at https://github.com/adafruit/circuitpython/issues\n"
" with the contents of your CIRCUITPY drive and this message:\n"
msgstr ""
"Parece que nuestro código de CircuitPython ha fallado con fuerza. Whoops!\n"
"Por favor, crea un issue en https://github.com/adafruit/circuitpython/"
"issues\n"
" con el contenido de su unidad CIRCUITPY y este mensaje:\n"

#: supervisor/shared/safe_mode.c:111
msgid "Crash into the HardFault_Handler.\n"
msgstr ""

#: supervisor/shared/safe_mode.c:113
msgid "MicroPython NLR jump failed. Likely memory corruption.\n"
msgstr ""

#: supervisor/shared/safe_mode.c:115
msgid "MicroPython fatal error.\n"
msgstr "MicroPython fatal error.\n"

#: supervisor/shared/safe_mode.c:118
#, fuzzy
msgid ""
"The microcontroller's power dipped. Please make sure your power supply "
"provides\n"
"enough power for the whole circuit and press reset (after ejecting "
"CIRCUITPY).\n"
msgstr ""
"La alimentación del microcontrolador cayó. Por favor asegurate de que tu "
"fuente de alimentación provee\n"
"suficiente energia para todo el circuito y presiona el botón de reset "
"(despuesde expulsar CIRCUITPY).\n"

#: supervisor/shared/safe_mode.c:120
msgid ""
"The CircuitPython heap was corrupted because the stack was too small.\n"
"Please increase stack size limits and press reset (after ejecting "
"CIRCUITPY).\n"
"If you didn't change the stack, then file an issue here with the contents of "
"your CIRCUITPY drive:\n"
msgstr ""

#: supervisor/shared/safe_mode.c:123
msgid ""
"The reset button was pressed while booting CircuitPython. Press again to "
"exit safe mode.\n"
msgstr ""
"El botón reset fue presionado mientras arrancaba CircuitPython. Presiona "
"otra vez para salir del modo seguro.\n"
<<<<<<< HEAD

#~ msgid "Wrong address length"
#~ msgstr "Longitud de address erronea"
=======
>>>>>>> f46ec025

#~ msgid "Invalid UUID string length"
#~ msgstr "Longitud de string UUID inválida"

#~ msgid "Invalid UUID parameter"
#~ msgstr "Parámetro UUID inválido"

<<<<<<< HEAD
#~ msgid "Cannot apply GAP parameters."
#~ msgstr "No se pueden aplicar los parámetros GAP."

#~ msgid "Cannot set PPCP parameters."
#~ msgstr "No se pueden establecer los parámetros PPCP."

#~ msgid "Invalid Service type"
#~ msgstr "Tipo de Servicio inválido"

#~ msgid "Can encode UUID into the advertisement packet."
#~ msgstr "Se puede codificar el UUID en el paquete de anuncio."

#~ msgid "Wrong number of bytes provided"
#~ msgstr "Numero erroneo de bytes dados"

#, fuzzy
#~ msgid ""
#~ "Please file an issue here with the contents of your CIRCUITPY drive:\n"
#~ msgstr ""
#~ "Por favor registra un issue en la siguiente URL con el contenidos de tu "
#~ "unidad de almacenamiento CIRCUITPY:\n"

#~ msgid ""
#~ "enough power for the whole circuit and press reset (after ejecting "
#~ "CIRCUITPY).\n"
#~ msgstr ""
#~ "suficiente poder para todo el circuito y presiona reset (después de "
#~ "expulsar CIRCUITPY).\n"
=======
#~ msgid "Can not query for the device address."
#~ msgstr "No se puede consultar la dirección del dispositivo."
>>>>>>> f46ec025

#~ msgid "Looks like our core CircuitPython code crashed hard. Whoops!\n"
#~ msgstr ""
#~ "Parece que nuestro código CircuitPython dejó de funcionar. Whoops!\n"

#~ msgid "Cannot set PPCP parameters."
#~ msgstr "No se pueden establecer los parámetros PPCP."

#~ msgid ""
#~ "enough power for the whole circuit and press reset (after ejecting "
#~ "CIRCUITPY).\n"
#~ msgstr ""
#~ "suficiente poder para todo el circuito y presiona reset (después de "
#~ "expulsar CIRCUITPY).\n"

#~ msgid "Can not apply device name in the stack."
#~ msgstr "No se puede aplicar el nombre del dispositivo en el stack."
<<<<<<< HEAD

#~ msgid "Can not query for the device address."
#~ msgstr "No se puede consultar la dirección del dispositivo."

=======

#, fuzzy
#~ msgid ""
#~ "Please file an issue here with the contents of your CIRCUITPY drive:\n"
#~ msgstr ""
#~ "Por favor registra un issue en la siguiente URL con el contenidos de tu "
#~ "unidad de almacenamiento CIRCUITPY:\n"

#~ msgid "Wrong address length"
#~ msgstr "Longitud de address erronea"

#~ msgid "Wrong number of bytes provided"
#~ msgstr "Numero erroneo de bytes dados"

>>>>>>> f46ec025
#~ msgid "Can not add Service."
#~ msgstr "No se puede agregar el Servicio."

#~ msgid "Cannot apply GAP parameters."
#~ msgstr "No se pueden aplicar los parámetros GAP."

#~ msgid "Can not encode UUID, to check length."
#~ msgstr "No se puede codificar el UUID, para revisar la longitud."

#~ msgid "Can encode UUID into the advertisement packet."
#~ msgstr "Se puede codificar el UUID en el paquete de anuncio."

#~ msgid "Can not apply advertisement data. status: 0x%02x"
<<<<<<< HEAD
#~ msgstr "No se puede aplicar los datos de anuncio. status: 0x%02x"
=======
#~ msgstr "No se puede aplicar los datos de anuncio. status: 0x%02x"

#~ msgid "Invalid Service type"
#~ msgstr "Tipo de Servicio inválido"

#~ msgid "Baud rate too high for this SPI peripheral"
#~ msgstr "Baud rate demasiado alto para este periférico SPI"

#, fuzzy
#~ msgid "unpack requires a buffer of %d bytes"
#~ msgstr "Falló la asignación del buffer RX de %d bytes"
>>>>>>> f46ec025
<|MERGE_RESOLUTION|>--- conflicted
+++ resolved
@@ -8,11 +8,7 @@
 msgstr ""
 "Project-Id-Version: \n"
 "Report-Msgid-Bugs-To: \n"
-<<<<<<< HEAD
-"POT-Creation-Date: 2019-01-13 23:51-0500\n"
-=======
-"POT-Creation-Date: 2019-01-21 21:50-0500\n"
->>>>>>> f46ec025
+"POT-Creation-Date: 2019-01-22 14:00-0800\n"
 "PO-Revision-Date: 2018-08-24 22:56-0500\n"
 "Last-Translator: \n"
 "Language-Team: \n"
@@ -2058,49 +2054,49 @@
 msgid "byte code not implemented"
 msgstr "codigo byte no implementado"
 
-#: shared-bindings/_pixelbuf/PixelBuf.c:101
+#: shared-bindings/_pixelbuf/PixelBuf.c:99
 #, c-format
 msgid "byteorder is not an instance of ByteOrder (got a %s)"
 msgstr ""
 
-#: shared-bindings/_pixelbuf/PixelBuf.c:106
+#: shared-bindings/_pixelbuf/PixelBuf.c:104
 #, c-format
 msgid "Can not use dotstar with %s"
 msgstr ""
 
-#: shared-bindings/_pixelbuf/PixelBuf.c:118
+#: shared-bindings/_pixelbuf/PixelBuf.c:116
 msgid "rawbuf is not the same size as buf"
 msgstr ""
 
-#: shared-bindings/_pixelbuf/PixelBuf.c:123
+#: shared-bindings/_pixelbuf/PixelBuf.c:121
 #, c-format
 msgid "buf is too small. need %d bytes"
 msgstr ""
 
-#: shared-bindings/_pixelbuf/PixelBuf.c:129
+#: shared-bindings/_pixelbuf/PixelBuf.c:127
 msgid "write_args must be a list, tuple, or None"
 msgstr ""
 
-#: shared-bindings/_pixelbuf/PixelBuf.c:394
+#: shared-bindings/_pixelbuf/PixelBuf.c:392
 #, fuzzy
 msgid "Only slices with step=1 (aka None) are supported"
 msgstr "solo se admiten segmentos con step=1 (alias None)"
 
-#: shared-bindings/_pixelbuf/PixelBuf.c:396
+#: shared-bindings/_pixelbuf/PixelBuf.c:394
 #, fuzzy
 msgid "Range out of bounds"
 msgstr "address fuera de límites"
 
-#: shared-bindings/_pixelbuf/PixelBuf.c:405
+#: shared-bindings/_pixelbuf/PixelBuf.c:403
 msgid "tuple/list required on RHS"
 msgstr ""
 
-#: shared-bindings/_pixelbuf/PixelBuf.c:421
+#: shared-bindings/_pixelbuf/PixelBuf.c:419
 #, c-format
 msgid "Unmatched number of items on RHS (expected %d, got %d)."
 msgstr ""
 
-#: shared-bindings/_pixelbuf/PixelBuf.c:444
+#: shared-bindings/_pixelbuf/PixelBuf.c:442
 msgid "Pixel beyond bounds of buffer"
 msgstr ""
 
@@ -2857,12 +2853,9 @@
 msgstr ""
 "El botón reset fue presionado mientras arrancaba CircuitPython. Presiona "
 "otra vez para salir del modo seguro.\n"
-<<<<<<< HEAD
-
-#~ msgid "Wrong address length"
-#~ msgstr "Longitud de address erronea"
-=======
->>>>>>> f46ec025
+
+#~ msgid "Can not query for the device address."
+#~ msgstr "No se puede consultar la dirección del dispositivo."
 
 #~ msgid "Invalid UUID string length"
 #~ msgstr "Longitud de string UUID inválida"
@@ -2870,28 +2863,14 @@
 #~ msgid "Invalid UUID parameter"
 #~ msgstr "Parámetro UUID inválido"
 
-<<<<<<< HEAD
-#~ msgid "Cannot apply GAP parameters."
-#~ msgstr "No se pueden aplicar los parámetros GAP."
-
 #~ msgid "Cannot set PPCP parameters."
 #~ msgstr "No se pueden establecer los parámetros PPCP."
 
-#~ msgid "Invalid Service type"
-#~ msgstr "Tipo de Servicio inválido"
-
-#~ msgid "Can encode UUID into the advertisement packet."
-#~ msgstr "Se puede codificar el UUID en el paquete de anuncio."
-
-#~ msgid "Wrong number of bytes provided"
-#~ msgstr "Numero erroneo de bytes dados"
-
-#, fuzzy
-#~ msgid ""
-#~ "Please file an issue here with the contents of your CIRCUITPY drive:\n"
-#~ msgstr ""
-#~ "Por favor registra un issue en la siguiente URL con el contenidos de tu "
-#~ "unidad de almacenamiento CIRCUITPY:\n"
+#~ msgid "Baud rate too high for this SPI peripheral"
+#~ msgstr "Baud rate demasiado alto para este periférico SPI"
+
+#~ msgid "Can not encode UUID, to check length."
+#~ msgstr "No se puede codificar el UUID, para revisar la longitud."
 
 #~ msgid ""
 #~ "enough power for the whole circuit and press reset (after ejecting "
@@ -2899,33 +2878,22 @@
 #~ msgstr ""
 #~ "suficiente poder para todo el circuito y presiona reset (después de "
 #~ "expulsar CIRCUITPY).\n"
-=======
-#~ msgid "Can not query for the device address."
-#~ msgstr "No se puede consultar la dirección del dispositivo."
->>>>>>> f46ec025
-
-#~ msgid "Looks like our core CircuitPython code crashed hard. Whoops!\n"
-#~ msgstr ""
-#~ "Parece que nuestro código CircuitPython dejó de funcionar. Whoops!\n"
-
-#~ msgid "Cannot set PPCP parameters."
-#~ msgstr "No se pueden establecer los parámetros PPCP."
-
-#~ msgid ""
-#~ "enough power for the whole circuit and press reset (after ejecting "
-#~ "CIRCUITPY).\n"
-#~ msgstr ""
-#~ "suficiente poder para todo el circuito y presiona reset (después de "
-#~ "expulsar CIRCUITPY).\n"
+
+#~ msgid "Cannot apply GAP parameters."
+#~ msgstr "No se pueden aplicar los parámetros GAP."
+
+#~ msgid "Invalid Service type"
+#~ msgstr "Tipo de Servicio inválido"
+
+#~ msgid "Can not add Service."
+#~ msgstr "No se puede agregar el Servicio."
+
+#, fuzzy
+#~ msgid "unpack requires a buffer of %d bytes"
+#~ msgstr "Falló la asignación del buffer RX de %d bytes"
 
 #~ msgid "Can not apply device name in the stack."
 #~ msgstr "No se puede aplicar el nombre del dispositivo en el stack."
-<<<<<<< HEAD
-
-#~ msgid "Can not query for the device address."
-#~ msgstr "No se puede consultar la dirección del dispositivo."
-
-=======
 
 #, fuzzy
 #~ msgid ""
@@ -2937,35 +2905,15 @@
 #~ msgid "Wrong address length"
 #~ msgstr "Longitud de address erronea"
 
+#~ msgid "Looks like our core CircuitPython code crashed hard. Whoops!\n"
+#~ msgstr ""
+#~ "Parece que nuestro código CircuitPython dejó de funcionar. Whoops!\n"
+
 #~ msgid "Wrong number of bytes provided"
 #~ msgstr "Numero erroneo de bytes dados"
 
->>>>>>> f46ec025
-#~ msgid "Can not add Service."
-#~ msgstr "No se puede agregar el Servicio."
-
-#~ msgid "Cannot apply GAP parameters."
-#~ msgstr "No se pueden aplicar los parámetros GAP."
-
-#~ msgid "Can not encode UUID, to check length."
-#~ msgstr "No se puede codificar el UUID, para revisar la longitud."
-
 #~ msgid "Can encode UUID into the advertisement packet."
 #~ msgstr "Se puede codificar el UUID en el paquete de anuncio."
 
 #~ msgid "Can not apply advertisement data. status: 0x%02x"
-<<<<<<< HEAD
-#~ msgstr "No se puede aplicar los datos de anuncio. status: 0x%02x"
-=======
-#~ msgstr "No se puede aplicar los datos de anuncio. status: 0x%02x"
-
-#~ msgid "Invalid Service type"
-#~ msgstr "Tipo de Servicio inválido"
-
-#~ msgid "Baud rate too high for this SPI peripheral"
-#~ msgstr "Baud rate demasiado alto para este periférico SPI"
-
-#, fuzzy
-#~ msgid "unpack requires a buffer of %d bytes"
-#~ msgstr "Falló la asignación del buffer RX de %d bytes"
->>>>>>> f46ec025
+#~ msgstr "No se puede aplicar los datos de anuncio. status: 0x%02x"