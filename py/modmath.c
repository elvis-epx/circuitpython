/*
 * This file is part of the MicroPython project, http://micropython.org/
 *
 * The MIT License (MIT)
 *
 * Copyright (c) 2013, 2014 Damien P. George
 *
 * Permission is hereby granted, free of charge, to any person obtaining a copy
 * of this software and associated documentation files (the "Software"), to deal
 * in the Software without restriction, including without limitation the rights
 * to use, copy, modify, merge, publish, distribute, sublicense, and/or sell
 * copies of the Software, and to permit persons to whom the Software is
 * furnished to do so, subject to the following conditions:
 *
 * The above copyright notice and this permission notice shall be included in
 * all copies or substantial portions of the Software.
 *
 * THE SOFTWARE IS PROVIDED "AS IS", WITHOUT WARRANTY OF ANY KIND, EXPRESS OR
 * IMPLIED, INCLUDING BUT NOT LIMITED TO THE WARRANTIES OF MERCHANTABILITY,
 * FITNESS FOR A PARTICULAR PURPOSE AND NONINFRINGEMENT. IN NO EVENT SHALL THE
 * AUTHORS OR COPYRIGHT HOLDERS BE LIABLE FOR ANY CLAIM, DAMAGES OR OTHER
 * LIABILITY, WHETHER IN AN ACTION OF CONTRACT, TORT OR OTHERWISE, ARISING FROM,
 * OUT OF OR IN CONNECTION WITH THE SOFTWARE OR THE USE OR OTHER DEALINGS IN
 * THE SOFTWARE.
 */

#include "py/builtin.h"
<<<<<<< HEAD
#include "py/nlr.h"
=======
>>>>>>> 1f78e7a4
#include "py/runtime.h"

#if MICROPY_PY_BUILTINS_FLOAT && MICROPY_PY_MATH

#include <math.h>

// M_PI is not part of the math.h standard and may not be defined
// And by defining our own we can ensure it uses the correct const format.
#define MP_PI MICROPY_FLOAT_CONST(3.14159265358979323846)

/// \module math - mathematical functions
///
/// The `math` module provides some basic mathematical funtions for
/// working with floating-point numbers.

STATIC NORETURN void math_error(void) {
    mp_raise_ValueError("math domain error");
}

#define MATH_FUN_1(py_name, c_name) \
    STATIC mp_obj_t mp_math_ ## py_name(mp_obj_t x_obj) { return mp_obj_new_float(MICROPY_FLOAT_C_FUN(c_name)(mp_obj_get_float(x_obj))); } \
    STATIC MP_DEFINE_CONST_FUN_OBJ_1(mp_math_## py_name ## _obj, mp_math_ ## py_name);

#define MATH_FUN_2(py_name, c_name) \
    STATIC mp_obj_t mp_math_ ## py_name(mp_obj_t x_obj, mp_obj_t y_obj) { return mp_obj_new_float(MICROPY_FLOAT_C_FUN(c_name)(mp_obj_get_float(x_obj), mp_obj_get_float(y_obj))); } \
    STATIC MP_DEFINE_CONST_FUN_OBJ_2(mp_math_## py_name ## _obj, mp_math_ ## py_name);

#define MATH_FUN_1_TO_BOOL(py_name, c_name) \
    STATIC mp_obj_t mp_math_ ## py_name(mp_obj_t x_obj) { return mp_obj_new_bool(c_name(mp_obj_get_float(x_obj))); } \
    STATIC MP_DEFINE_CONST_FUN_OBJ_1(mp_math_## py_name ## _obj, mp_math_ ## py_name);

#define MATH_FUN_1_TO_INT(py_name, c_name) \
    STATIC mp_obj_t mp_math_ ## py_name(mp_obj_t x_obj) { return mp_obj_new_int_from_float(MICROPY_FLOAT_C_FUN(c_name)(mp_obj_get_float(x_obj))); } \
    STATIC MP_DEFINE_CONST_FUN_OBJ_1(mp_math_## py_name ## _obj, mp_math_ ## py_name);

#define MATH_FUN_1_ERRCOND(py_name, c_name, error_condition) \
    STATIC mp_obj_t mp_math_ ## py_name(mp_obj_t x_obj) { \
        mp_float_t x = mp_obj_get_float(x_obj); \
        if (error_condition) { \
            math_error(); \
        } \
        return mp_obj_new_float(MICROPY_FLOAT_C_FUN(c_name)(x)); \
    } \
    STATIC MP_DEFINE_CONST_FUN_OBJ_1(mp_math_## py_name ## _obj, mp_math_ ## py_name);

#ifdef MP_NEED_LOG2
// 1.442695040888963407354163704 is 1/_M_LN2
#define log2(x) (log(x) * 1.442695040888963407354163704)
#endif

/// \function sqrt(x)
/// Returns the square root of `x`.
MATH_FUN_1_ERRCOND(sqrt, sqrt, (x < (mp_float_t)0.0))
/// \function pow(x, y)
/// Returns `x` to the power of `y`.
MATH_FUN_2(pow, pow)
/// \function exp(x)
MATH_FUN_1(exp, exp)
#if MICROPY_PY_MATH_SPECIAL_FUNCTIONS
/// \function expm1(x)
MATH_FUN_1(expm1, expm1)
/// \function log2(x)
MATH_FUN_1_ERRCOND(log2, log2, (x <= (mp_float_t)0.0))
/// \function log10(x)
MATH_FUN_1_ERRCOND(log10, log10, (x <= (mp_float_t)0.0))
/// \function cosh(x)
MATH_FUN_1(cosh, cosh)
/// \function sinh(x)
MATH_FUN_1(sinh, sinh)
/// \function tanh(x)
MATH_FUN_1(tanh, tanh)
/// \function acosh(x)
MATH_FUN_1(acosh, acosh)
/// \function asinh(x)
MATH_FUN_1(asinh, asinh)
/// \function atanh(x)
MATH_FUN_1(atanh, atanh)
#endif
/// \function cos(x)
MATH_FUN_1(cos, cos)
/// \function sin(x)
MATH_FUN_1(sin, sin)
/// \function tan(x)
MATH_FUN_1(tan, tan)
/// \function acos(x)
MATH_FUN_1(acos, acos)
/// \function asin(x)
MATH_FUN_1(asin, asin)
/// \function atan(x)
MATH_FUN_1(atan, atan)
/// \function atan2(y, x)
MATH_FUN_2(atan2, atan2)
/// \function ceil(x)
MATH_FUN_1_TO_INT(ceil, ceil)
/// \function copysign(x, y)
MATH_FUN_2(copysign, copysign)
/// \function fabs(x)
MATH_FUN_1(fabs, fabs)
/// \function floor(x)
MATH_FUN_1_TO_INT(floor, floor) //TODO: delegate to x.__floor__() if x is not a float
/// \function fmod(x, y)
MATH_FUN_2(fmod, fmod)
/// \function isfinite(x)
MATH_FUN_1_TO_BOOL(isfinite, isfinite)
/// \function isinf(x)
MATH_FUN_1_TO_BOOL(isinf, isinf)
/// \function isnan(x)
MATH_FUN_1_TO_BOOL(isnan, isnan)
/// \function trunc(x)
MATH_FUN_1_TO_INT(trunc, trunc)
/// \function ldexp(x, exp)
MATH_FUN_2(ldexp, ldexp)
#if MICROPY_PY_MATH_SPECIAL_FUNCTIONS
/// \function erf(x)
/// Return the error function of `x`.
MATH_FUN_1(erf, erf)
/// \function erfc(x)
/// Return the complementary error function of `x`.
MATH_FUN_1(erfc, erfc)
/// \function gamma(x)
/// Return the gamma function of `x`.
MATH_FUN_1(gamma, tgamma)
/// \function lgamma(x)
/// return the natural logarithm of the gamma function of `x`.
MATH_FUN_1(lgamma, lgamma)
#endif
//TODO: factorial, fsum

// Function that takes a variable number of arguments

// log(x[, base])
STATIC mp_obj_t mp_math_log(size_t n_args, const mp_obj_t *args) {
    mp_float_t x = mp_obj_get_float(args[0]);
    if (x <= (mp_float_t)0.0) {
        math_error();
    }
    mp_float_t l = MICROPY_FLOAT_C_FUN(log)(x);
    if (n_args == 1) {
        return mp_obj_new_float(l);
    } else {
        mp_float_t base = mp_obj_get_float(args[1]);
        if (base <= (mp_float_t)0.0) {
            math_error();
        } else if (base == (mp_float_t)1.0) {
            mp_raise_msg(&mp_type_ZeroDivisionError, "division by zero");
        }
        return mp_obj_new_float(l / MICROPY_FLOAT_C_FUN(log)(base));
    }
}
STATIC MP_DEFINE_CONST_FUN_OBJ_VAR_BETWEEN(mp_math_log_obj, 1, 2, mp_math_log);

// Functions that return a tuple

/// \function frexp(x)
/// Converts a floating-point number to fractional and integral components.
STATIC mp_obj_t mp_math_frexp(mp_obj_t x_obj) {
    int int_exponent = 0;
    mp_float_t significand = MICROPY_FLOAT_C_FUN(frexp)(mp_obj_get_float(x_obj), &int_exponent);
    mp_obj_t tuple[2];
    tuple[0] = mp_obj_new_float(significand);
    tuple[1] = mp_obj_new_int(int_exponent);
    return mp_obj_new_tuple(2, tuple);
}
STATIC MP_DEFINE_CONST_FUN_OBJ_1(mp_math_frexp_obj, mp_math_frexp);

/// \function modf(x)
STATIC mp_obj_t mp_math_modf(mp_obj_t x_obj) {
    mp_float_t int_part = 0.0;
    mp_float_t fractional_part = MICROPY_FLOAT_C_FUN(modf)(mp_obj_get_float(x_obj), &int_part);
    mp_obj_t tuple[2];
    tuple[0] = mp_obj_new_float(fractional_part);
    tuple[1] = mp_obj_new_float(int_part);
    return mp_obj_new_tuple(2, tuple);
}
STATIC MP_DEFINE_CONST_FUN_OBJ_1(mp_math_modf_obj, mp_math_modf);

// Angular conversions

/// \function radians(x)
STATIC mp_obj_t mp_math_radians(mp_obj_t x_obj) {
    return mp_obj_new_float(mp_obj_get_float(x_obj) * (MP_PI / MICROPY_FLOAT_CONST(180.0)));
}
STATIC MP_DEFINE_CONST_FUN_OBJ_1(mp_math_radians_obj, mp_math_radians);

/// \function degrees(x)
STATIC mp_obj_t mp_math_degrees(mp_obj_t x_obj) {
    return mp_obj_new_float(mp_obj_get_float(x_obj) * (MICROPY_FLOAT_CONST(180.0) / MP_PI));
}
STATIC MP_DEFINE_CONST_FUN_OBJ_1(mp_math_degrees_obj, mp_math_degrees);

STATIC const mp_rom_map_elem_t mp_module_math_globals_table[] = {
    { MP_ROM_QSTR(MP_QSTR___name__), MP_ROM_QSTR(MP_QSTR_math) },
    { MP_ROM_QSTR(MP_QSTR_e), mp_const_float_e },
    { MP_ROM_QSTR(MP_QSTR_pi), mp_const_float_pi },
    { MP_ROM_QSTR(MP_QSTR_sqrt), MP_ROM_PTR(&mp_math_sqrt_obj) },
    { MP_ROM_QSTR(MP_QSTR_pow), MP_ROM_PTR(&mp_math_pow_obj) },
    { MP_ROM_QSTR(MP_QSTR_exp), MP_ROM_PTR(&mp_math_exp_obj) },
    #if MICROPY_PY_MATH_SPECIAL_FUNCTIONS
    { MP_ROM_QSTR(MP_QSTR_expm1), MP_ROM_PTR(&mp_math_expm1_obj) },
    #endif
    { MP_ROM_QSTR(MP_QSTR_log), MP_ROM_PTR(&mp_math_log_obj) },
    #if MICROPY_PY_MATH_SPECIAL_FUNCTIONS
    { MP_ROM_QSTR(MP_QSTR_log2), MP_ROM_PTR(&mp_math_log2_obj) },
    { MP_ROM_QSTR(MP_QSTR_log10), MP_ROM_PTR(&mp_math_log10_obj) },
    { MP_ROM_QSTR(MP_QSTR_cosh), MP_ROM_PTR(&mp_math_cosh_obj) },
    { MP_ROM_QSTR(MP_QSTR_sinh), MP_ROM_PTR(&mp_math_sinh_obj) },
    { MP_ROM_QSTR(MP_QSTR_tanh), MP_ROM_PTR(&mp_math_tanh_obj) },
    { MP_ROM_QSTR(MP_QSTR_acosh), MP_ROM_PTR(&mp_math_acosh_obj) },
    { MP_ROM_QSTR(MP_QSTR_asinh), MP_ROM_PTR(&mp_math_asinh_obj) },
    { MP_ROM_QSTR(MP_QSTR_atanh), MP_ROM_PTR(&mp_math_atanh_obj) },
    #endif
    { MP_ROM_QSTR(MP_QSTR_cos), MP_ROM_PTR(&mp_math_cos_obj) },
    { MP_ROM_QSTR(MP_QSTR_sin), MP_ROM_PTR(&mp_math_sin_obj) },
    { MP_ROM_QSTR(MP_QSTR_tan), MP_ROM_PTR(&mp_math_tan_obj) },
    { MP_ROM_QSTR(MP_QSTR_acos), MP_ROM_PTR(&mp_math_acos_obj) },
    { MP_ROM_QSTR(MP_QSTR_asin), MP_ROM_PTR(&mp_math_asin_obj) },
    { MP_ROM_QSTR(MP_QSTR_atan), MP_ROM_PTR(&mp_math_atan_obj) },
    { MP_ROM_QSTR(MP_QSTR_atan2), MP_ROM_PTR(&mp_math_atan2_obj) },
    { MP_ROM_QSTR(MP_QSTR_ceil), MP_ROM_PTR(&mp_math_ceil_obj) },
    { MP_ROM_QSTR(MP_QSTR_copysign), MP_ROM_PTR(&mp_math_copysign_obj) },
    { MP_ROM_QSTR(MP_QSTR_fabs), MP_ROM_PTR(&mp_math_fabs_obj) },
    { MP_ROM_QSTR(MP_QSTR_floor), MP_ROM_PTR(&mp_math_floor_obj) },
    { MP_ROM_QSTR(MP_QSTR_fmod), MP_ROM_PTR(&mp_math_fmod_obj) },
    { MP_ROM_QSTR(MP_QSTR_frexp), MP_ROM_PTR(&mp_math_frexp_obj) },
    { MP_ROM_QSTR(MP_QSTR_ldexp), MP_ROM_PTR(&mp_math_ldexp_obj) },
    { MP_ROM_QSTR(MP_QSTR_modf), MP_ROM_PTR(&mp_math_modf_obj) },
    { MP_ROM_QSTR(MP_QSTR_isfinite), MP_ROM_PTR(&mp_math_isfinite_obj) },
    { MP_ROM_QSTR(MP_QSTR_isinf), MP_ROM_PTR(&mp_math_isinf_obj) },
    { MP_ROM_QSTR(MP_QSTR_isnan), MP_ROM_PTR(&mp_math_isnan_obj) },
    { MP_ROM_QSTR(MP_QSTR_trunc), MP_ROM_PTR(&mp_math_trunc_obj) },
    { MP_ROM_QSTR(MP_QSTR_radians), MP_ROM_PTR(&mp_math_radians_obj) },
    { MP_ROM_QSTR(MP_QSTR_degrees), MP_ROM_PTR(&mp_math_degrees_obj) },
    #if MICROPY_PY_MATH_SPECIAL_FUNCTIONS
    { MP_ROM_QSTR(MP_QSTR_erf), MP_ROM_PTR(&mp_math_erf_obj) },
    { MP_ROM_QSTR(MP_QSTR_erfc), MP_ROM_PTR(&mp_math_erfc_obj) },
    { MP_ROM_QSTR(MP_QSTR_gamma), MP_ROM_PTR(&mp_math_gamma_obj) },
    { MP_ROM_QSTR(MP_QSTR_lgamma), MP_ROM_PTR(&mp_math_lgamma_obj) },
    #endif
};

STATIC MP_DEFINE_CONST_DICT(mp_module_math_globals, mp_module_math_globals_table);

const mp_obj_module_t mp_module_math = {
    .base = { &mp_type_module },
    .globals = (mp_obj_dict_t*)&mp_module_math_globals,
};

#endif // MICROPY_PY_BUILTINS_FLOAT && MICROPY_PY_MATH<|MERGE_RESOLUTION|>--- conflicted
+++ resolved
@@ -25,10 +25,7 @@
  */
 
 #include "py/builtin.h"
-<<<<<<< HEAD
-#include "py/nlr.h"
-=======
->>>>>>> 1f78e7a4
+#include "py/runtime.h"
 #include "py/runtime.h"
 
 #if MICROPY_PY_BUILTINS_FLOAT && MICROPY_PY_MATH
@@ -172,7 +169,11 @@
         mp_float_t base = mp_obj_get_float(args[1]);
         if (base <= (mp_float_t)0.0) {
             math_error();
+// Turn off warning when comparing exactly with integral value 1.0
+#pragma GCC diagnostic push
+#pragma GCC diagnostic ignored "-Wfloat-equal"
         } else if (base == (mp_float_t)1.0) {
+#pragma GCC diagnostic pop
             mp_raise_msg(&mp_type_ZeroDivisionError, "division by zero");
         }
         return mp_obj_new_float(l / MICROPY_FLOAT_C_FUN(log)(base));
