/*
 * This file is part of the MicroPython project, http://micropython.org/
 *
 * The MIT License (MIT)
 *
 * Copyright (c) 2017 Glenn Ruben Bakke
 * Copyright (c) 2018 Artur Pacholec
 * Copyright (c) 2018 Dan Halbert for Adafruit Industries
 *
 * Permission is hereby granted, free of charge, to any person obtaining a copy
 * of this software and associated documentation files (the "Software"), to deal
 * in the Software without restriction, including without limitation the rights
 * to use, copy, modify, merge, publish, distribute, sublicense, and/or sell
 * copies of the Software, and to permit persons to whom the Software is
 * furnished to do so, subject to the following conditions:
 *
 * The above copyright notice and this permission notice shall be included in
 * all copies or substantial portions of the Software.
 *
 * THE SOFTWARE IS PROVIDED "AS IS", WITHOUT WARRANTY OF ANY KIND, EXPRESS OR
 * IMPLIED, INCLUDING BUT NOT LIMITED TO THE WARRANTIES OF MERCHANTABILITY,
 * FITNESS FOR A PARTICULAR PURPOSE AND NONINFRINGEMENT. IN NO EVENT SHALL THE
 * AUTHORS OR COPYRIGHT HOLDERS BE LIABLE FOR ANY CLAIM, DAMAGES OR OTHER
 * LIABILITY, WHETHER IN AN ACTION OF CONTRACT, TORT OR OTHERWISE, ARISING FROM,
 * OUT OF OR IN CONNECTION WITH THE SOFTWARE OR THE USE OR OTHER DEALINGS IN
 * THE SOFTWARE.
 */

#include <string.h>

#include "py/objproperty.h"
#include "py/objstr.h"
#include "py/runtime.h"
#include "shared-bindings/bleio/UUID.h"

//| .. currentmodule:: bleio
//|
//| :class:`UUID` -- BLE UUID
//| =========================================================
//|
//| A 16-bit or 128-bit UUID. Can be used for services, characteristics, descriptors and more.
//|

//| .. class:: UUID(value)
//|
//|   Create a new UUID or UUID object encapsulating the uuid value.
//|   The value can be one of:
//|
//|   - an `int` value in range 0 to 0xFFFF (Bluetooth SIG 16-bit UUID)
<<<<<<< HEAD
//|   - a buffer object (bytearray, bytes)  of 16 bytes in little-endian order (128-bit UUID)
//|   - a string of hex digits of the form 'xxxxxxxx-xxxx-xxxx-xxxx-xxxxxxxxxxxx'
//|
//|   :param value: The uuid value to encapsulate
=======
//|   - a buffer object (bytearray, bytes) of 16 bytes in little-endian order (128-bit UUID)
//|
//|   :param value: The uuid value to encapsulate
//|   :type value: int or typing.ByteString
>>>>>>> 6be7cf74
//|
STATIC mp_obj_t bleio_uuid_make_new(const mp_obj_type_t *type, size_t n_args, const mp_obj_t *pos_args, mp_map_t *kw_args) {
    mp_arg_check_num(n_args, kw_args, 1, 1, false);

    bleio_uuid_obj_t *self = m_new_obj(bleio_uuid_obj_t);
    self->base.type = type;

    const mp_obj_t value = pos_args[0];
    uint8_t uuid128[16];

    if (MP_OBJ_IS_INT(value)) {
        mp_int_t uuid16 = mp_obj_get_int(value);
        if (uuid16 < 0 || uuid16 > 0xffff) {
            mp_raise_ValueError(translate("UUID integer value must be 0-0xffff"));
        }

        // NULL means no 128-bit value.
        common_hal_bleio_uuid_construct(self, uuid16, NULL);

    } else {
        if (MP_OBJ_IS_STR(value)) {
            // 'xxxxxxxx-xxxx-xxxx-xxxx-xxxxxxxxxxxx'
            GET_STR_DATA_LEN(value, chars, len);
            char hex[32];
            // Validate length, hyphens, and hex digits.
            bool good_uuid =
                len == 36 && chars[8] == '-' && chars[13] == '-' && chars[18] == '-' && chars[23] == '-';
            if (good_uuid) {
                size_t hex_idx = 0;
                for (size_t i = 0; i < len; i++) {
                    if (unichar_isxdigit(chars[i])) {
                        hex[hex_idx] = chars[i];
                        hex_idx++;
                    }
                }
                good_uuid = hex_idx == 32;
            }
            if (!good_uuid) {
                mp_raise_ValueError(translate("UUID string not 'xxxxxxxx-xxxx-xxxx-xxxx-xxxxxxxxxxxx'"));
            }

            size_t hex_idx = 0;
            for (int i = 15; i >= 0; i--) {
                uuid128[i] = (unichar_xdigit_value(hex[hex_idx]) << 4) | unichar_xdigit_value(hex[hex_idx + 1]);
                hex_idx += 2;
            }
        } else {
            // Last possibility is that it's a buf.
            mp_buffer_info_t bufinfo;
            if (!mp_get_buffer(value, &bufinfo, MP_BUFFER_READ)) {
                mp_raise_ValueError(translate("UUID value is not str, int or byte buffer"));
            }

            if (bufinfo.len != 16) {
                mp_raise_ValueError(translate("Byte buffer must be 16 bytes."));
            }

            memcpy(uuid128, bufinfo.buf, 16);
        }

        // Str and bytes both get constructed the same way here.
        uint32_t uuid16 = (uuid128[13] << 8) | uuid128[12];
        uuid128[12] = 0;
        uuid128[13] = 0;
        common_hal_bleio_uuid_construct(self, uuid16, uuid128);
    }

    return MP_OBJ_FROM_PTR(self);
}

//|   .. attribute:: uuid16
//|
//|     The 16-bit part of the UUID. (read-only)
//|
//|     :type: int
//|
STATIC mp_obj_t bleio_uuid_get_uuid16(mp_obj_t self_in) {
    bleio_uuid_obj_t *self = MP_OBJ_TO_PTR(self_in);
    return MP_OBJ_NEW_SMALL_INT(common_hal_bleio_uuid_get_uuid16(self));
}

MP_DEFINE_CONST_FUN_OBJ_1(bleio_uuid_get_uuid16_obj, bleio_uuid_get_uuid16);

const mp_obj_property_t bleio_uuid_uuid16_obj = {
    .base.type = &mp_type_property,
    .proxy = {(mp_obj_t)&bleio_uuid_get_uuid16_obj,
              (mp_obj_t)&mp_const_none_obj,
              (mp_obj_t)&mp_const_none_obj},
};

//|   .. attribute:: uuid128
//|
//|     The 128-bit value of the UUID
//|     Raises AttributeError if this is a 16-bit UUID. (read-only)
//|
//|     :type: bytes
//|
STATIC mp_obj_t bleio_uuid_get_uuid128(mp_obj_t self_in) {
    bleio_uuid_obj_t *self = MP_OBJ_TO_PTR(self_in);

    uint8_t uuid128[16];
    if (!common_hal_bleio_uuid_get_uuid128(self, uuid128)) {
        mp_raise_AttributeError(translate("not a 128-bit UUID"));
    }
    return mp_obj_new_bytes(uuid128, 16);
}

MP_DEFINE_CONST_FUN_OBJ_1(bleio_uuid_get_uuid128_obj, bleio_uuid_get_uuid128);

const mp_obj_property_t bleio_uuid_uuid128_obj = {
    .base.type = &mp_type_property,
    .proxy = {(mp_obj_t)&bleio_uuid_get_uuid128_obj,
              (mp_obj_t)&mp_const_none_obj,
              (mp_obj_t)&mp_const_none_obj},
};

//|   .. attribute:: size
//|
//|     128 if this UUID represents a 128-bit vendor-specific UUID. 16 if this UUID represents a
//|     16-bit Bluetooth SIG assigned UUID. (read-only) 32-bit UUIDs are not currently supported.
//|
//|     :type: int
//|
STATIC mp_obj_t bleio_uuid_get_size(mp_obj_t self_in) {
    bleio_uuid_obj_t *self = MP_OBJ_TO_PTR(self_in);
    return MP_OBJ_NEW_SMALL_INT(common_hal_bleio_uuid_get_size(self));
}

MP_DEFINE_CONST_FUN_OBJ_1(bleio_uuid_get_size_obj, bleio_uuid_get_size);

const mp_obj_property_t bleio_uuid_size_obj = {
    .base.type = &mp_type_property,
    .proxy = {(mp_obj_t)&bleio_uuid_get_size_obj,
              (mp_obj_t)&mp_const_none_obj,
              (mp_obj_t)&mp_const_none_obj},
};

STATIC const mp_rom_map_elem_t bleio_uuid_locals_dict_table[] = {
    { MP_ROM_QSTR(MP_QSTR_uuid16), MP_ROM_PTR(&bleio_uuid_uuid16_obj) },
    { MP_ROM_QSTR(MP_QSTR_uuid128), MP_ROM_PTR(&bleio_uuid_uuid128_obj) },
    { MP_ROM_QSTR(MP_QSTR_size), MP_ROM_PTR(&bleio_uuid_size_obj) },
};

STATIC MP_DEFINE_CONST_DICT(bleio_uuid_locals_dict, bleio_uuid_locals_dict_table);

STATIC mp_obj_t bleio_uuid_unary_op(mp_unary_op_t op, mp_obj_t self_in) {
    bleio_uuid_obj_t *self = MP_OBJ_TO_PTR(self_in);
    switch (op) {
    case MP_UNARY_OP_HASH:
        if (common_hal_bleio_uuid_get_size(self) == 16) {
            return MP_OBJ_NEW_SMALL_INT(common_hal_bleio_uuid_get_uuid16(self));
        } else {
            union {
                uint8_t uuid128_bytes[16];
                uint16_t uuid128_uint16[8];
            } uuid128;
            common_hal_bleio_uuid_get_uuid128(self, uuid128.uuid128_bytes);
            int hash = 0;
            for (size_t i = 0; i < MP_ARRAY_SIZE(uuid128.uuid128_uint16); i++) {
                hash += uuid128.uuid128_uint16[i];
            }
            return MP_OBJ_NEW_SMALL_INT(hash);
        }
    default:
        return MP_OBJ_NULL; // op not supported
    }
}

STATIC mp_obj_t bleio_uuid_binary_op(mp_binary_op_t op, mp_obj_t lhs_in, mp_obj_t rhs_in) {
    switch (op) {
        // Two UUID's are equal if their uuid16 values and uuid128 references match.
        case MP_BINARY_OP_EQUAL:
            if (MP_OBJ_IS_TYPE(rhs_in, &bleio_uuid_type)) {
                return mp_obj_new_bool(
                    common_hal_bleio_uuid_get_uuid16(lhs_in) == common_hal_bleio_uuid_get_uuid16(rhs_in) &&
                    common_hal_bleio_uuid_get_uuid128_reference(lhs_in) ==
                    common_hal_bleio_uuid_get_uuid128_reference(rhs_in));
            } else {
                return mp_const_false;
            }

        default:
            return MP_OBJ_NULL; // op not supported
    }
}

void bleio_uuid_print(const mp_print_t *print, mp_obj_t self_in, mp_print_kind_t kind) {
    bleio_uuid_obj_t *self = MP_OBJ_TO_PTR(self_in);
    uint32_t size = common_hal_bleio_uuid_get_size(self);
    if (size == 16) {
        mp_printf(print, "UUID(0x%04x)", common_hal_bleio_uuid_get_uuid16(self));
    } else {
        uint8_t uuid128[16];
        (void) common_hal_bleio_uuid_get_uuid128(self, uuid128);
        mp_printf(print, "UUID('"
                  "%02x%02x%02x%02x-"
                  "%02x%02x-"
                  "%02x%02x-"
                  "%02x%02x-"
                  "%02x%02x%02x%02x%02x%02x')",
                  uuid128[15], uuid128[14], uuid128[13], uuid128[12],
                  uuid128[11], uuid128[10],
                  uuid128[9], uuid128[8],
                  uuid128[7], uuid128[6],
                  uuid128[5], uuid128[4], uuid128[3], uuid128[2], uuid128[1], uuid128[0]);
    }
}

const mp_obj_type_t bleio_uuid_type = {
    { &mp_type_type },
    .name = MP_QSTR_UUID,
    .print = bleio_uuid_print,
    .make_new = bleio_uuid_make_new,
    .unary_op = bleio_uuid_unary_op,
    .binary_op = bleio_uuid_binary_op,
    .locals_dict = (mp_obj_dict_t*)&bleio_uuid_locals_dict,
};<|MERGE_RESOLUTION|>--- conflicted
+++ resolved
@@ -47,17 +47,11 @@
 //|   The value can be one of:
 //|
 //|   - an `int` value in range 0 to 0xFFFF (Bluetooth SIG 16-bit UUID)
-<<<<<<< HEAD
-//|   - a buffer object (bytearray, bytes)  of 16 bytes in little-endian order (128-bit UUID)
+//|   - a buffer object (bytearray, bytes) of 16 bytes in little-endian order (128-bit UUID)
 //|   - a string of hex digits of the form 'xxxxxxxx-xxxx-xxxx-xxxx-xxxxxxxxxxxx'
-//|
-//|   :param value: The uuid value to encapsulate
-=======
-//|   - a buffer object (bytearray, bytes) of 16 bytes in little-endian order (128-bit UUID)
 //|
 //|   :param value: The uuid value to encapsulate
 //|   :type value: int or typing.ByteString
->>>>>>> 6be7cf74
 //|
 STATIC mp_obj_t bleio_uuid_make_new(const mp_obj_type_t *type, size_t n_args, const mp_obj_t *pos_args, mp_map_t *kw_args) {
     mp_arg_check_num(n_args, kw_args, 1, 1, false);
