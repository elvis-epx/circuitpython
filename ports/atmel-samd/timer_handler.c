/*
 * This file is part of the MicroPython project, http://micropython.org/
 *
 * The MIT License (MIT)
 *
 * Copyright (c) 2017 Scott Shawcroft for Adafruit Industries
 *
 * Permission is hereby granted, free of charge, to any person obtaining a copy
 * of this software and associated documentation files (the "Software"), to deal
 * in the Software without restriction, including without limitation the rights
 * to use, copy, modify, merge, publish, distribute, sublicense, and/or sell
 * copies of the Software, and to permit persons to whom the Software is
 * furnished to do so, subject to the following conditions:
 *
 * The above copyright notice and this permission notice shall be included in
 * all copies or substantial portions of the Software.
 *
 * THE SOFTWARE IS PROVIDED "AS IS", WITHOUT WARRANTY OF ANY KIND, EXPRESS OR
 * IMPLIED, INCLUDING BUT NOT LIMITED TO THE WARRANTIES OF MERCHANTABILITY,
 * FITNESS FOR A PARTICULAR PURPOSE AND NONINFRINGEMENT. IN NO EVENT SHALL THE
 * AUTHORS OR COPYRIGHT HOLDERS BE LIABLE FOR ANY CLAIM, DAMAGES OR OTHER
 * LIABILITY, WHETHER IN AN ACTION OF CONTRACT, TORT OR OTHERWISE, ARISING FROM,
 * OUT OF OR IN CONNECTION WITH THE SOFTWARE OR THE USE OR OTHER DEALINGS IN
 * THE SOFTWARE.
 */

#include <stdbool.h>
#include <stdint.h>

#include "timer_handler.h"

#include "common-hal/pulseio/PulseOut.h"
<<<<<<< HEAD
#include "common-hal/frequencyio/FrequencyIn.h"
=======
#include "shared-module/_pew/PewPew.h"
>>>>>>> 17bf2afa

static uint8_t tc_handler[TC_INST_NUM];

void set_timer_handler(bool is_tc, uint8_t index, uint8_t timer_handler) {
    if (is_tc) {
        tc_handler[index] = timer_handler;
    }
}

void shared_timer_handler(bool is_tc, uint8_t index) {
    // Add calls to interrupt handlers for specific functionality here.
    // Make sure to add the handler #define to timer_handler.h
    if (is_tc) {
        uint8_t handler = tc_handler[index];
<<<<<<< HEAD
        if (handler == TC_HANDLER_PULSEOUT) {
            pulseout_interrupt_handler(index);
        } else if (handler == TC_HANDLER_FREQUENCYIN) {
            frequencyin_interrupt_handler(index);
=======
        switch(handler) {
            case TC_HANDLER_PULSEOUT:
                pulseout_interrupt_handler(index);
                break;
            case TC_HANDLER_PEW:
#if CIRCUITPY_PEW
                pewpew_interrupt_handler(index);
#endif
                break;
            default:
                break;
>>>>>>> 17bf2afa
        }
    }
}<|MERGE_RESOLUTION|>--- conflicted
+++ resolved
@@ -30,11 +30,7 @@
 #include "timer_handler.h"
 
 #include "common-hal/pulseio/PulseOut.h"
-<<<<<<< HEAD
-#include "common-hal/frequencyio/FrequencyIn.h"
-=======
 #include "shared-module/_pew/PewPew.h"
->>>>>>> 17bf2afa
 
 static uint8_t tc_handler[TC_INST_NUM];
 
@@ -49,12 +45,6 @@
     // Make sure to add the handler #define to timer_handler.h
     if (is_tc) {
         uint8_t handler = tc_handler[index];
-<<<<<<< HEAD
-        if (handler == TC_HANDLER_PULSEOUT) {
-            pulseout_interrupt_handler(index);
-        } else if (handler == TC_HANDLER_FREQUENCYIN) {
-            frequencyin_interrupt_handler(index);
-=======
         switch(handler) {
             case TC_HANDLER_PULSEOUT:
                 pulseout_interrupt_handler(index);
@@ -66,7 +56,6 @@
                 break;
             default:
                 break;
->>>>>>> 17bf2afa
         }
     }
 }